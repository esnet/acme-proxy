--- conflicted
+++ resolved
@@ -11,12 +11,9 @@
 	"encoding/base64"
 	"encoding/json"
 	"fmt"
-<<<<<<< HEAD
-	"io/ioutil"
 	"math/big"
-=======
+
 	"io"
->>>>>>> 78acf35b
 	"net/http/httptest"
 	"net/url"
 	"testing"
@@ -134,7 +131,7 @@
 		e := big.NewInt(int64(pub.E))
 		// Field order is important.
 		// See https://tools.ietf.org/html/rfc7638#section-3.3 for details.
-		return fmt.Sprintf(`{"e":"%s","kty":"RSA","n":"%s"}`,
+		return fmt.Sprintf(`{"e":%q,"kty":"RSA","n":%q}`,
 			base64.RawURLEncoding.EncodeToString(e.Bytes()),
 			base64.RawURLEncoding.EncodeToString(n.Bytes()),
 		), nil
@@ -155,7 +152,7 @@
 		}
 		// Field order is important.
 		// See https://tools.ietf.org/html/rfc7638#section-3.3 for details.
-		return fmt.Sprintf(`{"crv":"%s","kty":"EC","x":"%s","y":"%s"}`,
+		return fmt.Sprintf(`{"crv":%q,"kty":"EC","x":%q,"y":%q}`,
 			p.Name,
 			base64.RawURLEncoding.EncodeToString(x),
 			base64.RawURLEncoding.EncodeToString(y),
