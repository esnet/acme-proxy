--- conflicted
+++ resolved
@@ -108,11 +108,7 @@
 						{Type: "wireapp-device", Value: `{"name": "Smith, Alice M (QA)", "domain": "example.com", "client-id": "example.com", "handle": "wireapp://%40alice.smith.qa@example.com"}`},
 					},
 				},
-<<<<<<< HEAD
-				err: acme.NewError(acme.ErrorMalformedType, `failed validating Wire identifiers: invalid Wire client ID "example.com": invalid Wire client ID URI "example.com": error parsing example.com: scheme is missing`),
-=======
 				err: acme.NewError(acme.ErrorMalformedType, `failed validating Wire identifiers: invalid Wire client ID "example.com": invalid Wire client ID scheme ""; expected "wireapp"`),
->>>>>>> c6c2c4a8
 			}
 		},
 		"fail/bad-identifier/wireapp-wrong-scheme": func(t *testing.T) test {
@@ -747,11 +743,7 @@
 				az:   az,
 				err: &acme.Error{
 					Type:   "urn:ietf:params:acme:error:malformed",
-<<<<<<< HEAD
-					Err:    errors.New("failed parsing ClientID: invalid Wire client ID URI \"CzbfFjDOQrenCbDxVmgnFw!594930e9d50bb175@wire.com\": error parsing CzbfFjDOQrenCbDxVmgnFw!594930e9d50bb175@wire.com: scheme is missing"),
-=======
 					Err:    errors.New(`failed parsing ClientID: invalid Wire client ID scheme ""; expected "wireapp"`),
->>>>>>> c6c2c4a8
 					Detail: "The request message was malformed",
 					Status: 400,
 				},
