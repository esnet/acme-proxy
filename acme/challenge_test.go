package acme

import (
	"bytes"
	"context"
	"crypto"
	"crypto/rand"
	"crypto/rsa"
	"crypto/sha256"
	"crypto/tls"
	"crypto/x509"
	"crypto/x509/pkix"
	"encoding/asn1"
	"encoding/base64"
	"encoding/hex"
	"encoding/json"
	"fmt"
	"io"
	"io/ioutil"
	"math/big"
	"net"
	"net/http"
	"net/http/httptest"
	"net/url"
	"testing"
	"time"

	"github.com/pkg/errors"
	"github.com/smallstep/assert"
	"github.com/smallstep/certificates/db"
	"github.com/smallstep/cli/jose"
	"github.com/smallstep/nosql"
	"github.com/smallstep/nosql/database"
)

var testOps = ChallengeOptions{
	AccountID: "accID",
	AuthzID:   "authzID",
	Identifier: Identifier{
		Type:  "", // will get set correctly depending on the "new.." method.
		Value: "zap.internal",
	},
}

func newDNSCh() (challenge, error) {
	mockdb := &db.MockNoSQLDB{
		MCmpAndSwap: func(bucket, key, old, newval []byte) ([]byte, bool, error) {
			return []byte("foo"), true, nil
		},
	}
	return newDNS01Challenge(mockdb, testOps)
}

func newTLSALPNCh() (challenge, error) {
	mockdb := &db.MockNoSQLDB{
		MCmpAndSwap: func(bucket, key, old, newval []byte) ([]byte, bool, error) {
			return []byte("foo"), true, nil
		},
	}
	return newTLSALPN01Challenge(mockdb, testOps)
}

func newHTTPCh() (challenge, error) {
	mockdb := &db.MockNoSQLDB{
		MCmpAndSwap: func(bucket, key, old, newval []byte) ([]byte, bool, error) {
			return []byte("foo"), true, nil
		},
	}
	return newHTTP01Challenge(mockdb, testOps)
}

func TestNewHTTP01Challenge(t *testing.T) {
	ops := ChallengeOptions{
		AccountID: "accID",
		AuthzID:   "authzID",
		Identifier: Identifier{
			Type:  "http",
			Value: "zap.internal",
		},
	}
	type test struct {
		ops ChallengeOptions
		db  nosql.DB
		err *Error
	}
	tests := map[string]test{
		"fail/store-error": {
			ops: ops,
			db: &db.MockNoSQLDB{
				MCmpAndSwap: func(bucket, key, old, newval []byte) ([]byte, bool, error) {
					return nil, false, errors.New("force")
				},
			},
			err: ServerInternalErr(errors.New("error saving acme challenge: force")),
		},
		"ok": {
			ops: ops,
			db: &db.MockNoSQLDB{
				MCmpAndSwap: func(bucket, key, old, newval []byte) ([]byte, bool, error) {
					return []byte("foo"), true, nil
				},
			},
		},
	}
	for name, tc := range tests {
		t.Run(name, func(t *testing.T) {
			ch, err := newHTTP01Challenge(tc.db, tc.ops)
			if err != nil {
				if assert.NotNil(t, tc.err) {
					ae, ok := err.(*Error)
					assert.True(t, ok)
					assert.HasPrefix(t, ae.Error(), tc.err.Error())
					assert.Equals(t, ae.StatusCode(), tc.err.StatusCode())
					assert.Equals(t, ae.Type, tc.err.Type)
				}
			} else {
				if assert.Nil(t, tc.err) {
					assert.Equals(t, ch.getAccountID(), ops.AccountID)
					assert.Equals(t, ch.getAuthzID(), ops.AuthzID)
					assert.Equals(t, ch.getType(), "http-01")
					assert.Equals(t, ch.getValue(), "zap.internal")
					assert.Equals(t, ch.getStatus(), StatusPending)

					assert.True(t, ch.getValidated().IsZero())
					assert.True(t, ch.getCreated().Before(time.Now().UTC().Add(time.Minute)))
					assert.True(t, ch.getCreated().After(time.Now().UTC().Add(-1*time.Minute)))

					assert.True(t, ch.getID() != "")
					assert.True(t, ch.getToken() != "")
				}
			}
		})
	}
}

func TestNewTLSALPN01Challenge(t *testing.T) {
	ops := ChallengeOptions{
		AccountID: "accID",
		AuthzID:   "authzID",
		Identifier: Identifier{
			Type:  "http",
			Value: "zap.internal",
		},
	}
	type test struct {
		ops ChallengeOptions
		db  nosql.DB
		err *Error
	}
	tests := map[string]test{
		"fail/store-error": {
			ops: ops,
			db: &db.MockNoSQLDB{
				MCmpAndSwap: func(bucket, key, old, newval []byte) ([]byte, bool, error) {
					return nil, false, errors.New("force")
				},
			},
			err: ServerInternalErr(errors.New("error saving acme challenge: force")),
		},
		"ok": {
			ops: ops,
			db: &db.MockNoSQLDB{
				MCmpAndSwap: func(bucket, key, old, newval []byte) ([]byte, bool, error) {
					return []byte("foo"), true, nil
				},
			},
		},
	}
	for name, tc := range tests {
		t.Run(name, func(t *testing.T) {
			ch, err := newTLSALPN01Challenge(tc.db, tc.ops)
			if err != nil {
				if assert.NotNil(t, tc.err) {
					ae, ok := err.(*Error)
					assert.True(t, ok)
					assert.HasPrefix(t, ae.Error(), tc.err.Error())
					assert.Equals(t, ae.StatusCode(), tc.err.StatusCode())
					assert.Equals(t, ae.Type, tc.err.Type)
				}
			} else {
				if assert.Nil(t, tc.err) {
					assert.Equals(t, ch.getAccountID(), ops.AccountID)
					assert.Equals(t, ch.getAuthzID(), ops.AuthzID)
					assert.Equals(t, ch.getType(), "tls-alpn-01")
					assert.Equals(t, ch.getValue(), "zap.internal")
					assert.Equals(t, ch.getStatus(), StatusPending)

					assert.True(t, ch.getValidated().IsZero())
					assert.True(t, ch.getCreated().Before(time.Now().UTC().Add(time.Minute)))
					assert.True(t, ch.getCreated().After(time.Now().UTC().Add(-1*time.Minute)))

					assert.True(t, ch.getID() != "")
					assert.True(t, ch.getToken() != "")
				}
			}
		})
	}
}

func TestNewDNS01Challenge(t *testing.T) {
	ops := ChallengeOptions{
		AccountID: "accID",
		AuthzID:   "authzID",
		Identifier: Identifier{
			Type:  "dns",
			Value: "zap.internal",
		},
	}
	type test struct {
		ops ChallengeOptions
		db  nosql.DB
		err *Error
	}
	tests := map[string]test{
		"fail/store-error": {
			ops: ops,
			db: &db.MockNoSQLDB{
				MCmpAndSwap: func(bucket, key, old, newval []byte) ([]byte, bool, error) {
					return nil, false, errors.New("force")
				},
			},
			err: ServerInternalErr(errors.New("error saving acme challenge: force")),
		},
		"ok": {
			ops: ops,
			db: &db.MockNoSQLDB{
				MCmpAndSwap: func(bucket, key, old, newval []byte) ([]byte, bool, error) {
					return []byte("foo"), true, nil
				},
			},
		},
	}
	for name, tc := range tests {
		t.Run(name, func(t *testing.T) {
			ch, err := newDNS01Challenge(tc.db, tc.ops)
			if err != nil {
				if assert.NotNil(t, tc.err) {
					ae, ok := err.(*Error)
					assert.True(t, ok)
					assert.HasPrefix(t, ae.Error(), tc.err.Error())
					assert.Equals(t, ae.StatusCode(), tc.err.StatusCode())
					assert.Equals(t, ae.Type, tc.err.Type)
				}
			} else {
				if assert.Nil(t, tc.err) {
					assert.Equals(t, ch.getAccountID(), ops.AccountID)
					assert.Equals(t, ch.getAuthzID(), ops.AuthzID)
					assert.Equals(t, ch.getType(), "dns-01")
					assert.Equals(t, ch.getValue(), "zap.internal")
					assert.Equals(t, ch.getStatus(), StatusPending)

					assert.True(t, ch.getValidated().IsZero())
					assert.True(t, ch.getCreated().Before(time.Now().UTC().Add(time.Minute)))
					assert.True(t, ch.getCreated().After(time.Now().UTC().Add(-1*time.Minute)))

					assert.True(t, ch.getID() != "")
					assert.True(t, ch.getToken() != "")
				}
			}
		})
	}
}

func TestChallengeToACME_Valid(t *testing.T) {
	dir := newDirectory("ca.smallstep.com", "acme")

	n := clock.Now()

	fns := []func() (challenge, error){
		newDNSCh,
		newHTTPCh,
		newTLSALPNCh,
	}
	chs := make([]challenge, 3)

	for i, f := range fns {
		ch, err := f()
		assert.FatalError(t, err)
		b := ch.clone()
		b.Validated = n
		chs[i] = b.morph()
	}

	prov := newProv()
	provName := url.PathEscape(prov.GetName())
	baseURL := &url.URL{Scheme: "https", Host: "test.ca.smallstep.com"}
	ctx := context.WithValue(context.Background(), ProvisionerContextKey, prov)
	ctx = context.WithValue(ctx, BaseURLContextKey, baseURL)
	tests := map[string]challenge{
		"dns":      chs[0],
		"http":     chs[1],
		"tls-alpn": chs[2],
	}

	for name, ch := range tests {
		t.Run(name, func(t *testing.T) {
<<<<<<< HEAD
			ach, err := ch.toACME(dir, prov)
=======
			ach, err := ch.toACME(ctx, nil, dir)
>>>>>>> ae15573f
			assert.FatalError(t, err)

			assert.Equals(t, ach.Type, ch.getType())
			assert.Equals(t, ach.Status, ch.getStatus())
			assert.Equals(t, ach.Token, ch.getToken())
			assert.Equals(t, ach.URL,
				fmt.Sprintf("%s/acme/%s/challenge/%s",
					baseURL.String(), provName, ch.getID()))
			assert.Equals(t, ach.ID, ch.getID())
			assert.Equals(t, ach.AuthzID, ch.getAuthzID())

			v, err := time.Parse(time.RFC3339, ach.Validated)
			assert.FatalError(t, err)
			assert.Equals(t, v, ch.getValidated())

			assert.Equals(t, ach.RetryAfter, "")
		})
	}
}

func TestChallengeToACME_Retry(t *testing.T) {
	dir := newDirectory("example.com", "acme")

	n := clock.Now()

	fns := []func() (challenge, error){
		newDNSCh,
		newHTTPCh,
		newTLSALPNCh,
	}
	states := []*Retry{
		nil,
		{NextAttempt: n.Format(time.RFC3339)},
	}
	chs := make([]challenge, len(fns)*len(states))

	for i, s := range states {
		for j, f := range fns {
			ch, err := f()
			assert.FatalError(t, err)
			b := ch.clone()
			b.Status = "processing"
			b.Retry = s
			chs[j+i*len(fns)] = b.morph()
		}
	}

	prov := newProv()
	tests := map[string]challenge{
		"dns_no-retry":      chs[0+0*len(fns)],
		"http_no-retry":     chs[1+0*len(fns)],
		"tls-alpn_no-retry": chs[2+0*len(fns)],
		"dns_retry":         chs[0+1*len(fns)],
		"http_retry":        chs[1+1*len(fns)],
		"tls_alpn_retry":    chs[2+1*len(fns)],
	}
	for name, ch := range tests {
		t.Run(name, func(t *testing.T) {
			ach, err := ch.toACME(dir, prov)
			assert.FatalError(t, err)

			assert.Equals(t, ach.Type, ch.getType())
			assert.Equals(t, ach.Status, ch.getStatus())
			assert.Equals(t, ach.Token, ch.getToken())
			assert.Equals(t, ach.URL,
				fmt.Sprintf("https://example.com/acme/%s/challenge/%s",
					URLSafeProvisionerName(prov), ch.getID()))
			assert.Equals(t, ach.ID, ch.getID())
			assert.Equals(t, ach.AuthzID, ch.getAuthzID())

			assert.Equals(t, ach.Validated, "")
			if ch.getRetry() != nil {
				assert.Equals(t, ach.RetryAfter, ch.getRetry().NextAttempt)
			} else {
				assert.Equals(t, ach.RetryAfter, "")
			}
		})
	}
}

func TestChallengeSave(t *testing.T) {
	type test struct {
		ch  challenge
		old challenge
		db  nosql.DB
		err *Error
	}
	tests := map[string]func(t *testing.T) test{
		"fail/old-nil/swap-error": func(t *testing.T) test {
			httpCh, err := newHTTPCh()
			assert.FatalError(t, err)
			return test{
				ch:  httpCh,
				old: nil,
				db: &db.MockNoSQLDB{
					MCmpAndSwap: func(bucket, key, old, newval []byte) ([]byte, bool, error) {
						return nil, false, errors.New("force")
					},
				},
				err: ServerInternalErr(errors.New("error saving acme challenge: force")),
			}
		},
		"fail/old-nil/swap-false": func(t *testing.T) test {
			httpCh, err := newHTTPCh()
			assert.FatalError(t, err)
			return test{
				ch:  httpCh,
				old: nil,
				db: &db.MockNoSQLDB{
					MCmpAndSwap: func(bucket, key, old, newval []byte) ([]byte, bool, error) {
						return []byte("foo"), false, nil
					},
				},
				err: ServerInternalErr(errors.New("error saving acme challenge; acme challenge has changed since last read")),
			}
		},
		"ok/old-nil": func(t *testing.T) test {
			httpCh, err := newHTTPCh()
			assert.FatalError(t, err)
			b, err := json.Marshal(httpCh)
			assert.FatalError(t, err)
			return test{
				ch:  httpCh,
				old: nil,
				db: &db.MockNoSQLDB{
					MCmpAndSwap: func(bucket, key, old, newval []byte) ([]byte, bool, error) {
						assert.Equals(t, old, nil)
						assert.Equals(t, b, newval)
						assert.Equals(t, bucket, challengeTable)
						assert.Equals(t, []byte(httpCh.getID()), key)
						return []byte("foo"), true, nil
					},
				},
			}
		},
		"ok/old-not-nil": func(t *testing.T) test {
			oldHTTPCh, err := newHTTPCh()
			assert.FatalError(t, err)
			httpCh, err := newHTTPCh()
			assert.FatalError(t, err)

			oldb, err := json.Marshal(oldHTTPCh)
			assert.FatalError(t, err)
			b, err := json.Marshal(httpCh)
			assert.FatalError(t, err)
			return test{
				ch:  httpCh,
				old: oldHTTPCh,
				db: &db.MockNoSQLDB{
					MCmpAndSwap: func(bucket, key, old, newval []byte) ([]byte, bool, error) {
						assert.Equals(t, old, oldb)
						assert.Equals(t, b, newval)
						assert.Equals(t, bucket, challengeTable)
						assert.Equals(t, []byte(httpCh.getID()), key)
						return []byte("foo"), true, nil
					},
				},
			}
		},
	}
	for name, run := range tests {
		t.Run(name, func(t *testing.T) {
			tc := run(t)
			if err := tc.ch.save(tc.db, tc.old); err != nil {
				if assert.NotNil(t, tc.err) {
					ae, ok := err.(*Error)
					assert.True(t, ok)
					assert.HasPrefix(t, ae.Error(), tc.err.Error())
					assert.Equals(t, ae.StatusCode(), tc.err.StatusCode())
					assert.Equals(t, ae.Type, tc.err.Type)
				}
			} else {
				assert.Nil(t, tc.err)
			}
		})
	}
}

func TestChallengeClone(t *testing.T) {
	ch, err := newHTTPCh()
	assert.FatalError(t, err)

	clone := ch.clone()

	assert.Equals(t, clone.getID(), ch.getID())
	assert.Equals(t, clone.getAccountID(), ch.getAccountID())
	assert.Equals(t, clone.getAuthzID(), ch.getAuthzID())
	assert.Equals(t, clone.getStatus(), ch.getStatus())
	assert.Equals(t, clone.getToken(), ch.getToken())
	assert.Equals(t, clone.getCreated(), ch.getCreated())
	assert.Equals(t, clone.getValidated(), ch.getValidated())

	clone.Status = StatusValid

	assert.NotEquals(t, clone.getStatus(), ch.getStatus())
}

func TestChallengeUnmarshal(t *testing.T) {
	type test struct {
		ch  challenge
		chb []byte
		err *Error
	}
	tests := map[string]func(t *testing.T) test{
		"fail/nil": func(t *testing.T) test {
			return test{
				chb: nil,
				err: ServerInternalErr(errors.New("error unmarshaling challenge type: unexpected end of JSON input")),
			}
		},
		"fail/unexpected-type-http": func(t *testing.T) test {
			httpCh, err := newHTTPCh()
			assert.FatalError(t, err)
			_httpCh, ok := httpCh.(*http01Challenge)
			assert.Fatal(t, ok)
			_httpCh.baseChallenge.Type = "foo"
			b, err := json.Marshal(httpCh)
			assert.FatalError(t, err)
			return test{
				chb: b,
				err: ServerInternalErr(errors.New("unexpected challenge type foo")),
			}
		},
		"fail/unexpected-type-alpn": func(t *testing.T) test {
			tlsALPNCh, err := newTLSALPNCh()
			assert.FatalError(t, err)
			_tlsALPNCh, ok := tlsALPNCh.(*tlsALPN01Challenge)
			assert.Fatal(t, ok)
			_tlsALPNCh.baseChallenge.Type = "foo"
			b, err := json.Marshal(tlsALPNCh)
			assert.FatalError(t, err)
			return test{
				chb: b,
				err: ServerInternalErr(errors.New("unexpected challenge type foo")),
			}
		},
		"fail/unexpected-type-dns": func(t *testing.T) test {
			dnsCh, err := newDNSCh()
			assert.FatalError(t, err)
			_dnsCh, ok := dnsCh.(*dns01Challenge)
			assert.Fatal(t, ok)
			_dnsCh.baseChallenge.Type = "foo"
			b, err := json.Marshal(dnsCh)
			assert.FatalError(t, err)
			return test{
				chb: b,
				err: ServerInternalErr(errors.New("unexpected challenge type foo")),
			}
		},
		"ok/dns": func(t *testing.T) test {
			dnsCh, err := newDNSCh()
			assert.FatalError(t, err)
			b, err := json.Marshal(dnsCh)
			assert.FatalError(t, err)
			return test{
				ch:  dnsCh,
				chb: b,
			}
		},
		"ok/http": func(t *testing.T) test {
			httpCh, err := newHTTPCh()
			assert.FatalError(t, err)
			b, err := json.Marshal(httpCh)
			assert.FatalError(t, err)
			return test{
				ch:  httpCh,
				chb: b,
			}
		},
		"ok/alpn": func(t *testing.T) test {
			tlsALPNCh, err := newTLSALPNCh()
			assert.FatalError(t, err)
			b, err := json.Marshal(tlsALPNCh)
			assert.FatalError(t, err)
			return test{
				ch:  tlsALPNCh,
				chb: b,
			}
		},
		"ok/err": func(t *testing.T) test {
			httpCh, err := newHTTPCh()
			assert.FatalError(t, err)
			_httpCh, ok := httpCh.(*http01Challenge)
			assert.Fatal(t, ok)
			_httpCh.baseChallenge.Error = ServerInternalErr(errors.New("force")).ToACME()
			b, err := json.Marshal(httpCh)
			assert.FatalError(t, err)
			return test{
				ch:  httpCh,
				chb: b,
			}
		},
	}
	for name, run := range tests {
		t.Run(name, func(t *testing.T) {
			tc := run(t)
			if ch, err := unmarshalChallenge(tc.chb); err != nil {
				if assert.NotNil(t, tc.err) {
					ae, ok := err.(*Error)
					assert.True(t, ok)
					assert.HasPrefix(t, ae.Error(), tc.err.Error())
					assert.Equals(t, ae.StatusCode(), tc.err.StatusCode())
					assert.Equals(t, ae.Type, tc.err.Type)
				}
			} else {
				if assert.Nil(t, tc.err) {
					assert.Equals(t, tc.ch.getID(), ch.getID())
					assert.Equals(t, tc.ch.getAccountID(), ch.getAccountID())
					assert.Equals(t, tc.ch.getAuthzID(), ch.getAuthzID())
					assert.Equals(t, tc.ch.getStatus(), ch.getStatus())
					assert.Equals(t, tc.ch.getToken(), ch.getToken())
					assert.Equals(t, tc.ch.getCreated(), ch.getCreated())
					assert.Equals(t, tc.ch.getValidated(), ch.getValidated())
				}
			}
		})
	}
}
func TestGetChallenge(t *testing.T) {
	type test struct {
		id  string
		db  nosql.DB
		ch  challenge
		err *Error
	}
	tests := map[string]func(t *testing.T) test{
		"fail/not-found": func(t *testing.T) test {
			dnsCh, err := newDNSCh()
			assert.FatalError(t, err)
			return test{
				ch: dnsCh,
				id: dnsCh.getID(),
				db: &db.MockNoSQLDB{
					MGet: func(bucket, key []byte) ([]byte, error) {
						return nil, database.ErrNotFound
					},
				},
				err: MalformedErr(errors.Errorf("challenge %s not found: not found", dnsCh.getID())),
			}
		},
		"fail/db-error": func(t *testing.T) test {
			dnsCh, err := newDNSCh()
			assert.FatalError(t, err)
			return test{
				ch: dnsCh,
				id: dnsCh.getID(),
				db: &db.MockNoSQLDB{
					MGet: func(bucket, key []byte) ([]byte, error) {
						return nil, errors.New("force")
					},
				},
				err: ServerInternalErr(errors.Errorf("error loading challenge %s: force", dnsCh.getID())),
			}
		},
		"fail/unmarshal-error": func(t *testing.T) test {
			dnsCh, err := newDNSCh()
			assert.FatalError(t, err)
			_dnsCh, ok := dnsCh.(*dns01Challenge)
			assert.Fatal(t, ok)
			_dnsCh.baseChallenge.Type = "foo"
			b, err := json.Marshal(dnsCh)
			assert.FatalError(t, err)
			return test{
				ch: dnsCh,
				id: dnsCh.getID(),
				db: &db.MockNoSQLDB{
					MGet: func(bucket, key []byte) ([]byte, error) {
						assert.Equals(t, bucket, challengeTable)
						assert.Equals(t, key, []byte(dnsCh.getID()))
						return b, nil
					},
				},
				err: ServerInternalErr(errors.New("unexpected challenge type foo")),
			}
		},
		"ok": func(t *testing.T) test {
			dnsCh, err := newDNSCh()
			assert.FatalError(t, err)
			b, err := json.Marshal(dnsCh)
			assert.FatalError(t, err)
			return test{
				ch: dnsCh,
				id: dnsCh.getID(),
				db: &db.MockNoSQLDB{
					MGet: func(bucket, key []byte) ([]byte, error) {
						assert.Equals(t, bucket, challengeTable)
						assert.Equals(t, key, []byte(dnsCh.getID()))
						return b, nil
					},
				},
			}
		},
	}
	for name, run := range tests {
		t.Run(name, func(t *testing.T) {
			tc := run(t)
			if ch, err := getChallenge(tc.db, tc.id); err != nil {
				if assert.NotNil(t, tc.err) {
					ae, ok := err.(*Error)
					assert.True(t, ok)
					assert.HasPrefix(t, ae.Error(), tc.err.Error())
					assert.Equals(t, ae.StatusCode(), tc.err.StatusCode())
					assert.Equals(t, ae.Type, tc.err.Type)
				}
			} else {
				if assert.Nil(t, tc.err) {
					assert.Equals(t, tc.ch.getID(), ch.getID())
					assert.Equals(t, tc.ch.getAccountID(), ch.getAccountID())
					assert.Equals(t, tc.ch.getAuthzID(), ch.getAuthzID())
					assert.Equals(t, tc.ch.getStatus(), ch.getStatus())
					assert.Equals(t, tc.ch.getToken(), ch.getToken())
					assert.Equals(t, tc.ch.getCreated(), ch.getCreated())
					assert.Equals(t, tc.ch.getValidated(), ch.getValidated())
				}
			}
		})
	}
}

func TestKeyAuthorization(t *testing.T) {
	type test struct {
		token string
		jwk   *jose.JSONWebKey
		exp   string
		err   *Error
	}
	tests := map[string]func(t *testing.T) test{
		"fail/jwk-thumbprint-error": func(t *testing.T) test {
			jwk, err := jose.GenerateJWK("EC", "P-256", "ES256", "sig", "", 0)
			assert.FatalError(t, err)
			jwk.Key = "foo"
			return test{
				token: "1234",
				jwk:   jwk,
				err:   ServerInternalErr(errors.Errorf("error generating JWK thumbprint: square/go-jose: unknown key type 'string'")),
			}
		},
		"ok": func(t *testing.T) test {
			token := "1234"
			jwk, err := jose.GenerateJWK("EC", "P-256", "ES256", "sig", "", 0)
			assert.FatalError(t, err)
			thumbprint, err := jwk.Thumbprint(crypto.SHA256)
			assert.FatalError(t, err)
			encPrint := base64.RawURLEncoding.EncodeToString(thumbprint)
			return test{
				token: token,
				jwk:   jwk,
				exp:   fmt.Sprintf("%s.%s", token, encPrint),
			}
		},
	}
	for name, run := range tests {
		t.Run(name, func(t *testing.T) {
			tc := run(t)
			if ka, err := KeyAuthorization(tc.token, tc.jwk); err != nil {
				if assert.NotNil(t, tc.err) {
					ae, ok := err.(*Error)
					assert.True(t, ok)
					assert.HasPrefix(t, ae.Error(), tc.err.Error())
					assert.Equals(t, ae.StatusCode(), tc.err.StatusCode())
					assert.Equals(t, ae.Type, tc.err.Type)
				}
			} else {
				if assert.Nil(t, tc.err) {
					assert.Equals(t, tc.exp, ka)
				}
			}
		})
	}
}

type errReader int

func (errReader) Read(p []byte) (n int, err error) {
	return 0, errors.New("force")
}
func (errReader) Close() error {
	return nil
}

func TestHTTP01Validate(t *testing.T) {
	type test struct {
		vo  validateOptions
		ch  challenge
		res challenge
		jwk *jose.JSONWebKey
		db  nosql.DB
		err *Error
	}
	tests := map[string]func(t *testing.T) test{
		"ok/status-already-valid": func(t *testing.T) test {
			ch, err := newHTTPCh()
			assert.FatalError(t, err)
			_ch, ok := ch.(*http01Challenge)
			assert.Fatal(t, ok)
			_ch.baseChallenge.Status = StatusValid
			return test{
				ch:  ch,
				res: ch,
			}
		},
		"ok/status-already-invalid": func(t *testing.T) test {
			ch, err := newHTTPCh()
			assert.FatalError(t, err)
			_ch, ok := ch.(*http01Challenge)
			assert.Fatal(t, ok)
			_ch.baseChallenge.Status = StatusInvalid
			return test{
				ch:  ch,
				res: ch,
			}
		},
		"ok/http-get-error": func(t *testing.T) test {
			ch, err := newHTTPCh()
			assert.FatalError(t, err)
			oldb, err := json.Marshal(ch)
			assert.FatalError(t, err)

			expErr := ConnectionErr(errors.Errorf("error doing http GET for url "+
				"http://zap.internal/.well-known/acme-challenge/%s: force", ch.getToken()))
			baseClone := ch.clone()
			baseClone.Error = expErr.ToACME()
			newCh := &http01Challenge{baseClone}
			newb, err := json.Marshal(newCh)
			assert.FatalError(t, err)
			return test{
				ch: ch,
				vo: validateOptions{
					httpGet: func(url string) (*http.Response, error) {
						return nil, errors.New("force")
					},
				},
				db: &db.MockNoSQLDB{
					MCmpAndSwap: func(bucket, key, old, newval []byte) ([]byte, bool, error) {
						assert.Equals(t, bucket, challengeTable)
						assert.Equals(t, key, []byte(ch.getID()))
						assert.Equals(t, old, oldb)
						assert.Equals(t, newval, newb)
						return nil, true, nil
					},
				},
				res: ch,
			}
		},
		"ok/http-get->=400": func(t *testing.T) test {
			ch, err := newHTTPCh()
			assert.FatalError(t, err)
			oldb, err := json.Marshal(ch)
			assert.FatalError(t, err)
			expErr := ConnectionErr(errors.Errorf("error doing http GET for url "+
				"http://zap.internal/.well-known/acme-challenge/%s with status code 400", ch.getToken()))
			baseClone := ch.clone()
			baseClone.Error = expErr.ToACME()
			newCh := &http01Challenge{baseClone}
			newb, err := json.Marshal(newCh)
			assert.FatalError(t, err)
			return test{
				ch: ch,
				vo: validateOptions{
					httpGet: func(url string) (*http.Response, error) {
						return &http.Response{
							StatusCode: http.StatusBadRequest,
						}, nil
					},
				},
				db: &db.MockNoSQLDB{
					MCmpAndSwap: func(bucket, key, old, newval []byte) ([]byte, bool, error) {
						assert.Equals(t, bucket, challengeTable)
						assert.Equals(t, key, []byte(ch.getID()))
						assert.Equals(t, old, oldb)
						assert.Equals(t, newval, newb)
						return nil, true, nil
					},
				},
				res: ch,
			}
		},
		"fail/read-body": func(t *testing.T) test {
			ch, err := newHTTPCh()
			assert.FatalError(t, err)
			jwk, err := jose.GenerateJWK("EC", "P-256", "ES256", "sig", "", 0)
			assert.FatalError(t, err)
			jwk.Key = "foo"

			return test{
				ch: ch,
				vo: validateOptions{
					httpGet: func(url string) (*http.Response, error) {
						return &http.Response{
							Body: errReader(0),
						}, nil
					},
				},
				jwk: jwk,
				err: ServerInternalErr(errors.Errorf("error reading response "+
					"body for url http://zap.internal/.well-known/acme-challenge/%s: force",
					ch.getToken())),
			}
		},
		"fail/key-authorization-gen-error": func(t *testing.T) test {
			ch, err := newHTTPCh()
			assert.FatalError(t, err)
			jwk, err := jose.GenerateJWK("EC", "P-256", "ES256", "sig", "", 0)
			assert.FatalError(t, err)
			jwk.Key = "foo"
			return test{
				ch: ch,
				vo: validateOptions{
					httpGet: func(url string) (*http.Response, error) {
						return &http.Response{
							Body: ioutil.NopCloser(bytes.NewBufferString("foo")),
						}, nil
					},
				},
				jwk: jwk,
				err: ServerInternalErr(errors.New("error generating JWK thumbprint: square/go-jose: unknown key type 'string'")),
			}
		},
		"ok/key-auth-mismatch": func(t *testing.T) test {
			ch, err := newHTTPCh()
			assert.FatalError(t, err)
			oldb, err := json.Marshal(ch)
			assert.FatalError(t, err)

			jwk, err := jose.GenerateJWK("EC", "P-256", "ES256", "sig", "", 0)
			assert.FatalError(t, err)

			expKeyAuth, err := KeyAuthorization(ch.getToken(), jwk)
			assert.FatalError(t, err)

			expErr := RejectedIdentifierErr(errors.Errorf("keyAuthorization does not match; "+
				"expected %s, but got foo", expKeyAuth))
			baseClone := ch.clone()
			baseClone.Error = expErr.ToACME()
			baseClone.Error.Subproblems = append(baseClone.Error.Subproblems, expErr)
			newCh := &http01Challenge{baseClone}
			newb, err := json.Marshal(newCh)
			assert.FatalError(t, err)

			return test{
				ch: ch,
				vo: validateOptions{
					httpGet: func(url string) (*http.Response, error) {
						return &http.Response{
							Body: ioutil.NopCloser(bytes.NewBufferString("foo")),
						}, nil
					},
				},
				jwk: jwk,
				db: &db.MockNoSQLDB{
					MCmpAndSwap: func(bucket, key, old, newval []byte) ([]byte, bool, error) {
						assert.Equals(t, bucket, challengeTable)
						assert.Equals(t, key, []byte(ch.getID()))
						assert.Equals(t, old, oldb)
						assert.Equals(t, newval, newb)
						return nil, true, nil
					},
				},
				res: ch,
			}
		},
		"fail/save-error": func(t *testing.T) test {
			ch, err := newHTTPCh()
			assert.FatalError(t, err)

			jwk, err := jose.GenerateJWK("EC", "P-256", "ES256", "sig", "", 0)
			assert.FatalError(t, err)

			expKeyAuth, err := KeyAuthorization(ch.getToken(), jwk)
			assert.FatalError(t, err)
			return test{
				ch: ch,
				vo: validateOptions{
					httpGet: func(url string) (*http.Response, error) {
						return &http.Response{
							Body: ioutil.NopCloser(bytes.NewBufferString(expKeyAuth)),
						}, nil
					},
				},
				jwk: jwk,
				db: &db.MockNoSQLDB{
					MCmpAndSwap: func(bucket, key, old, newval []byte) ([]byte, bool, error) {
						return nil, false, errors.New("force")
					},
				},
				err: ServerInternalErr(errors.New("error saving acme challenge: force")),
			}
		},
		"ok": func(t *testing.T) test {
			ch, err := newHTTPCh()
			assert.FatalError(t, err)
			_ch, ok := ch.(*http01Challenge)
			assert.Fatal(t, ok)
			_ch.baseChallenge.Error = MalformedErr(nil).ToACME()
			oldb, err := json.Marshal(ch)
			assert.FatalError(t, err)

			jwk, err := jose.GenerateJWK("EC", "P-256", "ES256", "sig", "", 0)
			assert.FatalError(t, err)

			expKeyAuth, err := KeyAuthorization(ch.getToken(), jwk)
			assert.FatalError(t, err)

			baseClone := ch.clone()
			baseClone.Status = StatusValid
			baseClone.Error = nil
			newCh := &http01Challenge{baseClone}

			return test{
				ch:  ch,
				res: newCh,
				vo: validateOptions{
					httpGet: func(url string) (*http.Response, error) {
						return &http.Response{
							Body: ioutil.NopCloser(bytes.NewBufferString(expKeyAuth)),
						}, nil
					},
				},
				jwk: jwk,
				db: &db.MockNoSQLDB{
					MCmpAndSwap: func(bucket, key, old, newval []byte) ([]byte, bool, error) {
						assert.Equals(t, bucket, challengeTable)
						assert.Equals(t, key, []byte(ch.getID()))
						assert.Equals(t, old, oldb)

						httpCh, err := unmarshalChallenge(newval)
						assert.FatalError(t, err)
						assert.Equals(t, httpCh.getStatus(), StatusValid)
						assert.True(t, httpCh.getValidated().Before(time.Now().UTC().Add(time.Minute)))
						assert.True(t, httpCh.getValidated().After(time.Now().UTC().Add(-1*time.Second)))

						baseClone.Validated = httpCh.getValidated()

						return nil, true, nil
					},
				},
			}
		},
	}
	for name, run := range tests {
		t.Run(name, func(t *testing.T) {
			tc := run(t)
			if ch, err := tc.ch.validate(tc.jwk, tc.vo); err != nil {
				if assert.NotNil(t, tc.err) {
					ae, ok := err.(*Error)
					assert.True(t, ok)
					assert.HasPrefix(t, ae.Error(), tc.err.Error())
					assert.Equals(t, ae.StatusCode(), tc.err.StatusCode())
					assert.Equals(t, ae.Type, tc.err.Type)
				}
			} else {
				if assert.Nil(t, tc.err) {
					assert.Equals(t, tc.res.getID(), ch.getID())
					assert.Equals(t, tc.res.getAccountID(), ch.getAccountID())
					assert.Equals(t, tc.res.getAuthzID(), ch.getAuthzID())
					assert.Equals(t, tc.res.getStatus(), ch.getStatus())
					assert.Equals(t, tc.res.getToken(), ch.getToken())
					assert.Equals(t, tc.res.getCreated(), ch.getCreated())
					assert.Equals(t, tc.res.getValidated(), ch.getValidated())
					assert.Equals(t, tc.res.getError(), ch.getError())
					assert.Equals(t, tc.res.getRetry(), ch.getRetry())
				}
			}
		})
	}
}

func TestTLSALPN01Validate(t *testing.T) {
	type test struct {
		srv *httptest.Server
		vo  validateOptions
		ch  challenge
		res challenge
		jwk *jose.JSONWebKey
		db  nosql.DB
		err *Error
	}
	tests := map[string]func(t *testing.T) test{
		"ok/status-already-valid": func(t *testing.T) test {
			ch, err := newTLSALPNCh()
			assert.FatalError(t, err)
			_ch, ok := ch.(*tlsALPN01Challenge)
			assert.Fatal(t, ok)
			_ch.baseChallenge.Status = StatusValid

			return test{
				ch:  ch,
				res: ch,
			}
		},
		"ok/status-already-invalid": func(t *testing.T) test {
			ch, err := newTLSALPNCh()
			assert.FatalError(t, err)
			_ch, ok := ch.(*tlsALPN01Challenge)
			assert.Fatal(t, ok)
			_ch.baseChallenge.Status = StatusInvalid

			return test{
				ch:  ch,
				res: ch,
			}
		},
		"ok/tls-dial-error": func(t *testing.T) test {
			ch, err := newTLSALPNCh()
			assert.FatalError(t, err)
			oldb, err := json.Marshal(ch)
			assert.FatalError(t, err)

			expErr := ConnectionErr(errors.Errorf("error doing TLS dial for %v:443: force", ch.getValue()))
			baseClone := ch.clone()
			baseClone.Error = expErr.ToACME()
			newCh := &tlsALPN01Challenge{baseClone}
			newb, err := json.Marshal(newCh)
			assert.FatalError(t, err)

			return test{
				ch: ch,
				vo: validateOptions{
					tlsDial: func(network, addr string, config *tls.Config) (*tls.Conn, error) {
						return nil, errors.New("force")
					},
				},
				db: &db.MockNoSQLDB{
					MCmpAndSwap: func(bucket, key, old, newval []byte) ([]byte, bool, error) {
						assert.Equals(t, bucket, challengeTable)
						assert.Equals(t, key, []byte(ch.getID()))
						assert.Equals(t, old, oldb)
						assert.Equals(t, newval, newb)
						return nil, true, nil
					},
				},
				res: ch,
			}
		},
		"ok/timeout": func(t *testing.T) test {
			ch, err := newTLSALPNCh()
			assert.FatalError(t, err)
			oldb, err := json.Marshal(ch)
			assert.FatalError(t, err)

			expErr := ConnectionErr(errors.Errorf("error doing TLS dial for %v:443: tls: DialWithDialer timed out", ch.getValue()))
			baseClone := ch.clone()
			baseClone.Error = expErr.ToACME()
			newCh := &tlsALPN01Challenge{baseClone}
			newb, err := json.Marshal(newCh)
			assert.FatalError(t, err)

			srv, tlsDial := newTestTLSALPNServer(nil)
			// srv.Start() - do not start server to cause timeout

			return test{
				srv: srv,
				ch:  ch,
				vo: validateOptions{
					tlsDial: tlsDial,
				},
				db: &db.MockNoSQLDB{
					MCmpAndSwap: func(bucket, key, old, newval []byte) ([]byte, bool, error) {
						assert.Equals(t, bucket, challengeTable)
						assert.Equals(t, key, []byte(ch.getID()))
						assert.Equals(t, old, oldb)
						assert.Equals(t, string(newval), string(newb))
						return nil, true, nil
					},
				},
				res: ch,
			}
		},
		"ok/no-certificates": func(t *testing.T) test {
			ch, err := newTLSALPNCh()
			assert.FatalError(t, err)
			oldb, err := json.Marshal(ch)
			assert.FatalError(t, err)

			expErr := RejectedIdentifierErr(errors.Errorf("tls-alpn-01 challenge for %v resulted in no certificates", ch.getValue()))
			baseClone := ch.clone()
			baseClone.Error = expErr.ToACME()
			newCh := &tlsALPN01Challenge{baseClone}
			newb, err := json.Marshal(newCh)
			assert.FatalError(t, err)

			return test{
				ch: ch,
				vo: validateOptions{
					tlsDial: func(network, addr string, config *tls.Config) (*tls.Conn, error) {
						return tls.Client(&noopConn{}, config), nil
					},
				},
				db: &db.MockNoSQLDB{
					MCmpAndSwap: func(bucket, key, old, newval []byte) ([]byte, bool, error) {
						assert.Equals(t, bucket, challengeTable)
						assert.Equals(t, key, []byte(ch.getID()))
						assert.Equals(t, old, oldb)
						assert.Equals(t, string(newval), string(newb))
						return nil, true, nil
					},
				},
				res: ch,
			}
		},
		"ok/no-names": func(t *testing.T) test {
			ch, err := newTLSALPNCh()
			assert.FatalError(t, err)
			oldb, err := json.Marshal(ch)
			assert.FatalError(t, err)

			expErr := RejectedIdentifierErr(errors.Errorf("incorrect certificate for tls-alpn-01 challenge: leaf certificate must contain a single DNS name, %v", ch.getValue()))
			baseClone := ch.clone()
			baseClone.Error = expErr.ToACME()
			newCh := &tlsALPN01Challenge{baseClone}
			newb, err := json.Marshal(newCh)
			assert.FatalError(t, err)

			jwk, err := jose.GenerateJWK("EC", "P-256", "ES256", "sig", "", 0)
			assert.FatalError(t, err)

			expKeyAuth, err := KeyAuthorization(ch.getToken(), jwk)
			assert.FatalError(t, err)
			expKeyAuthHash := sha256.Sum256([]byte(expKeyAuth))

			cert, err := newTLSALPNValidationCert(expKeyAuthHash[:], false, true)
			assert.FatalError(t, err)

			srv, tlsDial := newTestTLSALPNServer(cert)
			srv.Start()

			return test{
				srv: srv,
				ch:  ch,
				vo: validateOptions{
					tlsDial: tlsDial,
				},
				jwk: jwk,
				db: &db.MockNoSQLDB{
					MCmpAndSwap: func(bucket, key, old, newval []byte) ([]byte, bool, error) {
						assert.Equals(t, bucket, challengeTable)
						assert.Equals(t, key, []byte(ch.getID()))
						assert.Equals(t, old, oldb)
						assert.Equals(t, string(newval), string(newb))
						return nil, true, nil
					},
				},
				res: ch,
			}
		},
		"ok/too-many-names": func(t *testing.T) test {
			ch, err := newTLSALPNCh()
			assert.FatalError(t, err)
			oldb, err := json.Marshal(ch)
			assert.FatalError(t, err)

			expErr := RejectedIdentifierErr(errors.Errorf("incorrect certificate for tls-alpn-01 challenge: leaf certificate must contain a single DNS name, %v", ch.getValue()))
			baseClone := ch.clone()
			baseClone.Error = expErr.ToACME()
			newCh := &tlsALPN01Challenge{baseClone}
			newb, err := json.Marshal(newCh)
			assert.FatalError(t, err)

			jwk, err := jose.GenerateJWK("EC", "P-256", "ES256", "sig", "", 0)
			assert.FatalError(t, err)

			expKeyAuth, err := KeyAuthorization(ch.getToken(), jwk)
			assert.FatalError(t, err)
			expKeyAuthHash := sha256.Sum256([]byte(expKeyAuth))

			cert, err := newTLSALPNValidationCert(expKeyAuthHash[:], false, true, ch.getValue(), "other.internal")
			assert.FatalError(t, err)

			srv, tlsDial := newTestTLSALPNServer(cert)
			srv.Start()

			return test{
				srv: srv,
				ch:  ch,
				vo: validateOptions{
					tlsDial: tlsDial,
				},
				jwk: jwk,
				db: &db.MockNoSQLDB{
					MCmpAndSwap: func(bucket, key, old, newval []byte) ([]byte, bool, error) {
						assert.Equals(t, bucket, challengeTable)
						assert.Equals(t, key, []byte(ch.getID()))
						assert.Equals(t, old, oldb)
						assert.Equals(t, string(newval), string(newb))
						return nil, true, nil
					},
				},
				res: ch,
			}
		},
		"ok/wrong-name": func(t *testing.T) test {
			ch, err := newTLSALPNCh()
			assert.FatalError(t, err)
			oldb, err := json.Marshal(ch)
			assert.FatalError(t, err)

			expErr := RejectedIdentifierErr(errors.Errorf("incorrect certificate for tls-alpn-01 challenge: leaf certificate must contain a single DNS name, %v", ch.getValue()))
			baseClone := ch.clone()
			baseClone.Error = expErr.ToACME()
			newCh := &tlsALPN01Challenge{baseClone}
			newb, err := json.Marshal(newCh)
			assert.FatalError(t, err)

			jwk, err := jose.GenerateJWK("EC", "P-256", "ES256", "sig", "", 0)
			assert.FatalError(t, err)

			expKeyAuth, err := KeyAuthorization(ch.getToken(), jwk)
			assert.FatalError(t, err)
			expKeyAuthHash := sha256.Sum256([]byte(expKeyAuth))

			cert, err := newTLSALPNValidationCert(expKeyAuthHash[:], false, true, "other.internal")
			assert.FatalError(t, err)

			srv, tlsDial := newTestTLSALPNServer(cert)
			srv.Start()

			return test{
				srv: srv,
				ch:  ch,
				vo: validateOptions{
					tlsDial: tlsDial,
				},
				jwk: jwk,
				db: &db.MockNoSQLDB{
					MCmpAndSwap: func(bucket, key, old, newval []byte) ([]byte, bool, error) {
						assert.Equals(t, bucket, challengeTable)
						assert.Equals(t, key, []byte(ch.getID()))
						assert.Equals(t, old, oldb)
						assert.Equals(t, string(newval), string(newb))
						return nil, true, nil
					},
				},
				res: ch,
			}
		},
		"ok/no-extension": func(t *testing.T) test {
			ch, err := newTLSALPNCh()
			assert.FatalError(t, err)
			oldb, err := json.Marshal(ch)
			assert.FatalError(t, err)

			expErr := RejectedIdentifierErr(errors.New("incorrect certificate for tls-alpn-01 challenge: missing acmeValidationV1 extension"))
			baseClone := ch.clone()
			baseClone.Error = expErr.ToACME()
			newCh := &tlsALPN01Challenge{baseClone}
			newb, err := json.Marshal(newCh)
			assert.FatalError(t, err)

			jwk, err := jose.GenerateJWK("EC", "P-256", "ES256", "sig", "", 0)
			assert.FatalError(t, err)

			cert, err := newTLSALPNValidationCert(nil, false, true, ch.getValue())
			assert.FatalError(t, err)

			srv, tlsDial := newTestTLSALPNServer(cert)
			srv.Start()

			return test{
				srv: srv,
				ch:  ch,
				vo: validateOptions{
					tlsDial: tlsDial,
				},
				jwk: jwk,
				db: &db.MockNoSQLDB{
					MCmpAndSwap: func(bucket, key, old, newval []byte) ([]byte, bool, error) {
						assert.Equals(t, bucket, challengeTable)
						assert.Equals(t, key, []byte(ch.getID()))
						assert.Equals(t, old, oldb)
						assert.Equals(t, string(newval), string(newb))
						return nil, true, nil
					},
				},
				res: ch,
			}
		},
		"ok/extension-not-critical": func(t *testing.T) test {
			ch, err := newTLSALPNCh()
			assert.FatalError(t, err)
			oldb, err := json.Marshal(ch)
			assert.FatalError(t, err)

			expErr := RejectedIdentifierErr(errors.New("incorrect certificate for tls-alpn-01 challenge: acmeValidationV1 extension not critical"))
			baseClone := ch.clone()
			baseClone.Error = expErr.ToACME()
			newCh := &tlsALPN01Challenge{baseClone}
			newb, err := json.Marshal(newCh)
			assert.FatalError(t, err)

			jwk, err := jose.GenerateJWK("EC", "P-256", "ES256", "sig", "", 0)
			assert.FatalError(t, err)

			expKeyAuth, err := KeyAuthorization(ch.getToken(), jwk)
			assert.FatalError(t, err)
			expKeyAuthHash := sha256.Sum256([]byte(expKeyAuth))

			cert, err := newTLSALPNValidationCert(expKeyAuthHash[:], false, false, ch.getValue())
			assert.FatalError(t, err)

			srv, tlsDial := newTestTLSALPNServer(cert)
			srv.Start()

			return test{
				srv: srv,
				ch:  ch,
				vo: validateOptions{
					tlsDial: tlsDial,
				},
				jwk: jwk,
				db: &db.MockNoSQLDB{
					MCmpAndSwap: func(bucket, key, old, newval []byte) ([]byte, bool, error) {
						assert.Equals(t, bucket, challengeTable)
						assert.Equals(t, key, []byte(ch.getID()))
						assert.Equals(t, old, oldb)
						assert.Equals(t, string(newval), string(newb))
						return nil, true, nil
					},
				},
				res: ch,
			}
		},
		"ok/extension-malformed": func(t *testing.T) test {
			ch, err := newTLSALPNCh()
			assert.FatalError(t, err)
			oldb, err := json.Marshal(ch)
			assert.FatalError(t, err)

			expErr := RejectedIdentifierErr(errors.New("incorrect certificate for tls-alpn-01 challenge: malformed acmeValidationV1 extension value"))
			baseClone := ch.clone()
			baseClone.Error = expErr.ToACME()
			newCh := &tlsALPN01Challenge{baseClone}
			newb, err := json.Marshal(newCh)
			assert.FatalError(t, err)

			jwk, err := jose.GenerateJWK("EC", "P-256", "ES256", "sig", "", 0)
			assert.FatalError(t, err)

			cert, err := newTLSALPNValidationCert([]byte{1, 2, 3}, false, true, ch.getValue())
			assert.FatalError(t, err)

			srv, tlsDial := newTestTLSALPNServer(cert)
			srv.Start()

			return test{
				srv: srv,
				ch:  ch,
				vo: validateOptions{
					tlsDial: tlsDial,
				},
				jwk: jwk,
				db: &db.MockNoSQLDB{
					MCmpAndSwap: func(bucket, key, old, newval []byte) ([]byte, bool, error) {
						assert.Equals(t, bucket, challengeTable)
						assert.Equals(t, key, []byte(ch.getID()))
						assert.Equals(t, old, oldb)
						assert.Equals(t, string(newval), string(newb))
						return nil, true, nil
					},
				},
				res: ch,
			}
		},
		"ok/no-protocol": func(t *testing.T) test {
			ch, err := newTLSALPNCh()
			assert.FatalError(t, err)
			oldb, err := json.Marshal(ch)
			assert.FatalError(t, err)

			jwk, err := jose.GenerateJWK("EC", "P-256", "ES256", "sig", "", 0)
			assert.FatalError(t, err)

			expErr := RejectedIdentifierErr(errors.New("cannot negotiate ALPN acme-tls/1 protocol for tls-alpn-01 challenge"))
			baseClone := ch.clone()
			baseClone.Error = expErr.ToACME()
			newCh := &tlsALPN01Challenge{baseClone}
			newb, err := json.Marshal(newCh)
			assert.FatalError(t, err)

			srv := httptest.NewTLSServer(nil)

			return test{
				srv: srv,
				ch:  ch,
				vo: validateOptions{
					tlsDial: func(network, addr string, config *tls.Config) (*tls.Conn, error) {
						return tls.DialWithDialer(&net.Dialer{Timeout: time.Second}, "tcp", srv.Listener.Addr().String(), config)
					},
				},
				jwk: jwk,
				db: &db.MockNoSQLDB{
					MCmpAndSwap: func(bucket, key, old, newval []byte) ([]byte, bool, error) {
						assert.Equals(t, bucket, challengeTable)
						assert.Equals(t, key, []byte(ch.getID()))
						assert.Equals(t, old, oldb)
						assert.Equals(t, string(newval), string(newb))
						return nil, true, nil
					},
				},
				res: ch,
			}
		},
		"ok/mismatched-token": func(t *testing.T) test {
			ch, err := newTLSALPNCh()
			assert.FatalError(t, err)
			oldb, err := json.Marshal(ch)
			assert.FatalError(t, err)

			jwk, err := jose.GenerateJWK("EC", "P-256", "ES256", "sig", "", 0)
			assert.FatalError(t, err)

			expKeyAuth, err := KeyAuthorization(ch.getToken(), jwk)
			assert.FatalError(t, err)
			expKeyAuthHash := sha256.Sum256([]byte(expKeyAuth))
			incorrectTokenHash := sha256.Sum256([]byte("mismatched"))

			expErr := RejectedIdentifierErr(errors.Errorf("incorrect certificate for tls-alpn-01 challenge: "+
				"expected acmeValidationV1 extension value %s for this challenge but got %s",
				hex.EncodeToString(expKeyAuthHash[:]), hex.EncodeToString(incorrectTokenHash[:])))
			baseClone := ch.clone()
			baseClone.Error = expErr.ToACME()
			newCh := &tlsALPN01Challenge{baseClone}
			newb, err := json.Marshal(newCh)
			assert.FatalError(t, err)

			cert, err := newTLSALPNValidationCert(incorrectTokenHash[:], false, true, ch.getValue())
			assert.FatalError(t, err)

			srv, tlsDial := newTestTLSALPNServer(cert)
			srv.Start()

			return test{
				srv: srv,
				ch:  ch,
				vo: validateOptions{
					tlsDial: tlsDial,
				},
				jwk: jwk,
				db: &db.MockNoSQLDB{
					MCmpAndSwap: func(bucket, key, old, newval []byte) ([]byte, bool, error) {
						assert.Equals(t, bucket, challengeTable)
						assert.Equals(t, key, []byte(ch.getID()))
						assert.Equals(t, old, oldb)
						assert.Equals(t, string(newval), string(newb))
						return nil, true, nil
					},
				},
				res: ch,
			}
		},
		"ok/obsolete-oid": func(t *testing.T) test {
			ch, err := newTLSALPNCh()
			assert.FatalError(t, err)
			oldb, err := json.Marshal(ch)
			assert.FatalError(t, err)

			jwk, err := jose.GenerateJWK("EC", "P-256", "ES256", "sig", "", 0)
			assert.FatalError(t, err)

			expErr := RejectedIdentifierErr(errors.New("incorrect certificate for tls-alpn-01 challenge: " +
				"obsolete id-pe-acmeIdentifier in acmeValidationV1 extension"))
			baseClone := ch.clone()
			baseClone.Error = expErr.ToACME()
			newCh := &tlsALPN01Challenge{baseClone}
			newb, err := json.Marshal(newCh)
			assert.FatalError(t, err)

			expKeyAuth, err := KeyAuthorization(ch.getToken(), jwk)
			assert.FatalError(t, err)
			expKeyAuthHash := sha256.Sum256([]byte(expKeyAuth))

			cert, err := newTLSALPNValidationCert(expKeyAuthHash[:], true, true, ch.getValue())
			assert.FatalError(t, err)

			srv, tlsDial := newTestTLSALPNServer(cert)
			srv.Start()

			return test{
				srv: srv,
				ch:  ch,
				vo: validateOptions{
					tlsDial: tlsDial,
				},
				jwk: jwk,
				db: &db.MockNoSQLDB{
					MCmpAndSwap: func(bucket, key, old, newval []byte) ([]byte, bool, error) {
						assert.Equals(t, bucket, challengeTable)
						assert.Equals(t, key, []byte(ch.getID()))
						assert.Equals(t, old, oldb)
						assert.Equals(t, string(newval), string(newb))
						return nil, true, nil
					},
				},
				res: ch,
			}
		},
		"ok": func(t *testing.T) test {
			ch, err := newTLSALPNCh()
			assert.FatalError(t, err)
			_ch, ok := ch.(*tlsALPN01Challenge)
			assert.Fatal(t, ok)
			_ch.baseChallenge.Error = MalformedErr(nil).ToACME()
			oldb, err := json.Marshal(ch)
			assert.FatalError(t, err)

			baseClone := ch.clone()
			baseClone.Status = StatusValid
			baseClone.Error = nil
			newCh := &tlsALPN01Challenge{baseClone}

			jwk, err := jose.GenerateJWK("EC", "P-256", "ES256", "sig", "", 0)
			assert.FatalError(t, err)

			expKeyAuth, err := KeyAuthorization(ch.getToken(), jwk)
			assert.FatalError(t, err)
			expKeyAuthHash := sha256.Sum256([]byte(expKeyAuth))

			cert, err := newTLSALPNValidationCert(expKeyAuthHash[:], false, true, ch.getValue())
			assert.FatalError(t, err)

			srv, tlsDial := newTestTLSALPNServer(cert)
			srv.Start()

			return test{
				srv: srv,
				ch:  ch,
				vo: validateOptions{
					tlsDial: func(network, addr string, config *tls.Config) (conn *tls.Conn, err error) {
						assert.Equals(t, network, "tcp")
						assert.Equals(t, addr, net.JoinHostPort(newCh.getValue(), "443"))
						assert.Equals(t, config.NextProtos, []string{"acme-tls/1"})
						assert.Equals(t, config.ServerName, newCh.getValue())
						assert.True(t, config.InsecureSkipVerify)

						return tlsDial(network, addr, config)
					},
				},
				jwk: jwk,
				db: &db.MockNoSQLDB{
					MCmpAndSwap: func(bucket, key, old, newval []byte) ([]byte, bool, error) {
						assert.Equals(t, bucket, challengeTable)
						assert.Equals(t, key, []byte(ch.getID()))
						assert.Equals(t, old, oldb)

						alpnCh, err := unmarshalChallenge(newval)
						assert.FatalError(t, err)
						assert.Equals(t, alpnCh.getStatus(), StatusValid)
						assert.True(t, alpnCh.getValidated().Before(time.Now().UTC().Add(time.Minute)))
						assert.True(t, alpnCh.getValidated().After(time.Now().UTC().Add(-1*time.Second)))

						baseClone.Validated = alpnCh.getValidated()

						return nil, true, nil
					},
				},
				res: newCh,
			}
		},
	}
	for name, run := range tests {
		t.Run(name, func(t *testing.T) {
			tc := run(t)

			if tc.srv != nil {
				defer tc.srv.Close()
			}

			if ch, err := tc.ch.validate(tc.jwk, tc.vo); err != nil {
				if assert.NotNil(t, tc.err) {
					ae, ok := err.(*Error)
					assert.True(t, ok)
					assert.HasPrefix(t, ae.Error(), tc.err.Error())
					assert.Equals(t, ae.StatusCode(), tc.err.StatusCode())
					assert.Equals(t, ae.Type, tc.err.Type)
				}
			} else {
				if assert.Nil(t, tc.err) {
					assert.Equals(t, tc.res.getID(), ch.getID())
					assert.Equals(t, tc.res.getAccountID(), ch.getAccountID())
					assert.Equals(t, tc.res.getAuthzID(), ch.getAuthzID())
					assert.Equals(t, tc.res.getStatus(), ch.getStatus())
					assert.Equals(t, tc.res.getToken(), ch.getToken())
					assert.Equals(t, tc.res.getCreated(), ch.getCreated())
					assert.Equals(t, tc.res.getValidated(), ch.getValidated())
					assert.Equals(t, tc.res.getError(), ch.getError())
				}
			}
		})
	}
}

func newTestTLSALPNServer(validationCert *tls.Certificate) (*httptest.Server, tlsDialer) {
	srv := httptest.NewUnstartedServer(http.NewServeMux())

	srv.Config.TLSNextProto = map[string]func(*http.Server, *tls.Conn, http.Handler){
		"acme-tls/1": func(_ *http.Server, conn *tls.Conn, _ http.Handler) {
			// no-op
		},
		"http/1.1": func(_ *http.Server, conn *tls.Conn, _ http.Handler) {
			panic("unexpected http/1.1 next proto")
		},
	}

	srv.TLS = &tls.Config{
		GetCertificate: func(hello *tls.ClientHelloInfo) (*tls.Certificate, error) {
			if len(hello.SupportedProtos) == 1 && hello.SupportedProtos[0] == "acme-tls/1" {
				return validationCert, nil
			}
			return nil, nil
		},
		NextProtos: []string{
			"acme-tls/1",
			"http/1.1",
		},
	}

	srv.Listener = tls.NewListener(srv.Listener, srv.TLS)
	//srv.Config.ErrorLog = log.New(ioutil.Discard, "", 0) // hush

	return srv, func(network, addr string, config *tls.Config) (conn *tls.Conn, err error) {
		return tls.DialWithDialer(&net.Dialer{Timeout: time.Second}, "tcp", srv.Listener.Addr().String(), config)
	}
}

// noopConn is a mock net.Conn that does nothing.
type noopConn struct{}

func (c *noopConn) Read(_ []byte) (n int, err error)   { return 0, io.EOF }
func (c *noopConn) Write(_ []byte) (n int, err error)  { return 0, io.EOF }
func (c *noopConn) Close() error                       { return nil }
func (c *noopConn) LocalAddr() net.Addr                { return &net.IPAddr{IP: net.IPv4zero, Zone: ""} }
func (c *noopConn) RemoteAddr() net.Addr               { return &net.IPAddr{IP: net.IPv4zero, Zone: ""} }
func (c *noopConn) SetDeadline(t time.Time) error      { return nil }
func (c *noopConn) SetReadDeadline(t time.Time) error  { return nil }
func (c *noopConn) SetWriteDeadline(t time.Time) error { return nil }

func newTLSALPNValidationCert(keyAuthHash []byte, obsoleteOID, critical bool, names ...string) (*tls.Certificate, error) {
	privateKey, err := rsa.GenerateKey(rand.Reader, 2048)
	if err != nil {
		return nil, err
	}

	certTemplate := &x509.Certificate{
		SerialNumber: big.NewInt(1337),
		Subject: pkix.Name{
			Organization: []string{"Test"},
		},
		NotBefore:             time.Now(),
		NotAfter:              time.Now().AddDate(0, 0, 1),
		KeyUsage:              x509.KeyUsageDigitalSignature | x509.KeyUsageCertSign,
		ExtKeyUsage:           []x509.ExtKeyUsage{x509.ExtKeyUsageServerAuth},
		BasicConstraintsValid: true,
		DNSNames:              names,
	}

	if keyAuthHash != nil {
		oid := asn1.ObjectIdentifier{1, 3, 6, 1, 5, 5, 7, 1, 31}
		if obsoleteOID {
			oid = asn1.ObjectIdentifier{1, 3, 6, 1, 5, 5, 7, 1, 30, 1}
		}

		keyAuthHashEnc, _ := asn1.Marshal(keyAuthHash[:])

		certTemplate.ExtraExtensions = []pkix.Extension{
			{
				Id:       oid,
				Critical: critical,
				Value:    keyAuthHashEnc,
			},
		}
	}

	cert, err := x509.CreateCertificate(rand.Reader, certTemplate, certTemplate, privateKey.Public(), privateKey)
	if err != nil {
		return nil, err
	}

	return &tls.Certificate{
		PrivateKey:  privateKey,
		Certificate: [][]byte{cert},
	}, nil
}

func TestDNS01Validate(t *testing.T) {
	type test struct {
		vo  validateOptions
		ch  challenge
		res challenge
		jwk *jose.JSONWebKey
		db  nosql.DB
		err *Error
	}
	tests := map[string]func(t *testing.T) test{
		"ok/status-already-valid": func(t *testing.T) test {
			ch, err := newDNSCh()
			assert.FatalError(t, err)
			_ch, ok := ch.(*dns01Challenge)
			assert.Fatal(t, ok)
			_ch.baseChallenge.Status = StatusValid
			return test{
				ch:  ch,
				res: ch,
			}
		},
		"ok/status-already-invalid": func(t *testing.T) test {
			ch, err := newDNSCh()
			assert.FatalError(t, err)
			_ch, ok := ch.(*dns01Challenge)
			assert.Fatal(t, ok)
			_ch.baseChallenge.Status = StatusInvalid
			return test{
				ch:  ch,
				res: ch,
			}
		},
		"ok/lookup-txt-error": func(t *testing.T) test {
			ch, err := newDNSCh()
			assert.FatalError(t, err)
			oldb, err := json.Marshal(ch)
			assert.FatalError(t, err)

			expErr := DNSErr(errors.Errorf("error looking up TXT records for "+
				"domain %s: force", ch.getValue()))
			baseClone := ch.clone()
			baseClone.Error = expErr.ToACME()
			baseClone.Error.Subproblems = append(baseClone.Error.Subproblems, expErr)
			newCh := &dns01Challenge{baseClone}
			newb, err := json.Marshal(newCh)
			assert.FatalError(t, err)
			return test{
				ch: ch,
				vo: validateOptions{
					lookupTxt: func(url string) ([]string, error) {
						return nil, errors.New("force")
					},
				},
				db: &db.MockNoSQLDB{
					MCmpAndSwap: func(bucket, key, old, newval []byte) ([]byte, bool, error) {
						assert.Equals(t, bucket, challengeTable)
						assert.Equals(t, key, []byte(ch.getID()))
						assert.Equals(t, old, oldb)
						assert.Equals(t, newval, newb)
						return nil, true, nil
					},
				},
				res: ch,
			}
		},
		"ok/lookup-txt-wildcard": func(t *testing.T) test {
			ch, err := newDNSCh()
			assert.FatalError(t, err)
			_ch, ok := ch.(*dns01Challenge)
			assert.Fatal(t, ok)
			_ch.baseChallenge.Value = "*.zap.internal"

			jwk, err := jose.GenerateJWK("EC", "P-256", "ES256", "sig", "", 0)
			assert.FatalError(t, err)

			expKeyAuth, err := KeyAuthorization(ch.getToken(), jwk)
			assert.FatalError(t, err)
			h := sha256.Sum256([]byte(expKeyAuth))
			expected := base64.RawURLEncoding.EncodeToString(h[:])

			baseClone := ch.clone()
			baseClone.Status = StatusValid
			baseClone.Error = nil
			newCh := &dns01Challenge{baseClone}

			return test{
				ch:  ch,
				res: newCh,
				vo: validateOptions{
					lookupTxt: func(url string) ([]string, error) {
						assert.Equals(t, url, "_acme-challenge.zap.internal")
						return []string{"foo", expected}, nil
					},
				},
				jwk: jwk,
				db: &db.MockNoSQLDB{
					MCmpAndSwap: func(bucket, key, old, newval []byte) ([]byte, bool, error) {
						dnsCh, err := unmarshalChallenge(newval)
						assert.FatalError(t, err)
						assert.Equals(t, dnsCh.getStatus(), StatusValid)
						baseClone.Validated = dnsCh.getValidated()
						return nil, true, nil
					},
				},
			}
		},
		"fail/key-authorization-gen-error": func(t *testing.T) test {
			ch, err := newDNSCh()
			assert.FatalError(t, err)
			jwk, err := jose.GenerateJWK("EC", "P-256", "ES256", "sig", "", 0)
			assert.FatalError(t, err)
			jwk.Key = "foo"
			return test{
				ch: ch,
				vo: validateOptions{
					lookupTxt: func(url string) ([]string, error) {
						return []string{"foo", "bar"}, nil
					},
				},
				jwk: jwk,
				err: ServerInternalErr(errors.New("error generating JWK thumbprint: square/go-jose: unknown key type 'string'")),
			}
		},
		"ok/key-auth-mismatch": func(t *testing.T) test {
			ch, err := newDNSCh()
			assert.FatalError(t, err)
			oldb, err := json.Marshal(ch)
			assert.FatalError(t, err)

			jwk, err := jose.GenerateJWK("EC", "P-256", "ES256", "sig", "", 0)
			assert.FatalError(t, err)

			expKeyAuth, err := KeyAuthorization(ch.getToken(), jwk)
			assert.FatalError(t, err)

			expErr := RejectedIdentifierErr(errors.Errorf("keyAuthorization does not match; "+
				"expected %s, but got %s", expKeyAuth, []string{"foo", "bar"}))
			baseClone := ch.clone()
			baseClone.Error = expErr.ToACME()
			baseClone.Error.Subproblems = append(baseClone.Error.Subproblems, expErr)
			newCh := &http01Challenge{baseClone}
			newb, err := json.Marshal(newCh)
			assert.FatalError(t, err)

			return test{
				ch: ch,
				vo: validateOptions{
					lookupTxt: func(url string) ([]string, error) {
						return []string{"foo", "bar"}, nil
					},
				},
				jwk: jwk,
				db: &db.MockNoSQLDB{
					MCmpAndSwap: func(bucket, key, old, newval []byte) ([]byte, bool, error) {
						assert.Equals(t, bucket, challengeTable)
						assert.Equals(t, key, []byte(ch.getID()))
						assert.Equals(t, old, oldb)
						assert.Equals(t, newval, newb)
						return nil, true, nil
					},
				},
				res: ch,
			}
		},
		"fail/save-error": func(t *testing.T) test {
			ch, err := newDNSCh()
			assert.FatalError(t, err)

			jwk, err := jose.GenerateJWK("EC", "P-256", "ES256", "sig", "", 0)
			assert.FatalError(t, err)

			expKeyAuth, err := KeyAuthorization(ch.getToken(), jwk)
			assert.FatalError(t, err)
			h := sha256.Sum256([]byte(expKeyAuth))
			expected := base64.RawURLEncoding.EncodeToString(h[:])
			return test{
				ch: ch,
				vo: validateOptions{
					lookupTxt: func(url string) ([]string, error) {
						return []string{"foo", expected}, nil
					},
				},
				jwk: jwk,
				db: &db.MockNoSQLDB{
					MCmpAndSwap: func(bucket, key, old, newval []byte) ([]byte, bool, error) {
						return nil, false, errors.New("force")
					},
				},
				err: ServerInternalErr(errors.New("error saving acme challenge: force")),
			}
		},
		"ok": func(t *testing.T) test {
			ch, err := newDNSCh()
			assert.FatalError(t, err)
			_ch, ok := ch.(*dns01Challenge)
			assert.Fatal(t, ok)
			_ch.baseChallenge.Error = MalformedErr(nil).ToACME()
			oldb, err := json.Marshal(ch)
			assert.FatalError(t, err)

			jwk, err := jose.GenerateJWK("EC", "P-256", "ES256", "sig", "", 0)
			assert.FatalError(t, err)

			expKeyAuth, err := KeyAuthorization(ch.getToken(), jwk)
			assert.FatalError(t, err)
			h := sha256.Sum256([]byte(expKeyAuth))
			expected := base64.RawURLEncoding.EncodeToString(h[:])

			baseClone := ch.clone()
			baseClone.Status = StatusValid
			baseClone.Error = nil
			newCh := &dns01Challenge{baseClone}

			return test{
				ch:  ch,
				res: newCh,
				vo: validateOptions{
					lookupTxt: func(url string) ([]string, error) {
						return []string{"foo", expected}, nil
					},
				},
				jwk: jwk,
				db: &db.MockNoSQLDB{
					MCmpAndSwap: func(bucket, key, old, newval []byte) ([]byte, bool, error) {
						assert.Equals(t, bucket, challengeTable)
						assert.Equals(t, key, []byte(ch.getID()))
						assert.Equals(t, old, oldb)

						dnsCh, err := unmarshalChallenge(newval)
						assert.FatalError(t, err)
						assert.Equals(t, dnsCh.getStatus(), StatusValid)
						assert.True(t, dnsCh.getValidated().Before(time.Now().UTC()))
						assert.True(t, dnsCh.getValidated().After(time.Now().UTC().Add(-1*time.Second)))

						baseClone.Validated = dnsCh.getValidated()

						return nil, true, nil
					},
				},
			}
		},
	}
	for name, run := range tests {
		t.Run(name, func(t *testing.T) {
			tc := run(t)
			if ch, err := tc.ch.validate(tc.jwk, tc.vo); err != nil {
				if assert.NotNil(t, tc.err) {
					ae, ok := err.(*Error)
					assert.True(t, ok)
					assert.HasPrefix(t, ae.Error(), tc.err.Error())
					assert.Equals(t, ae.StatusCode(), tc.err.StatusCode())
					assert.Equals(t, ae.Type, tc.err.Type)
				}
			} else {
				if assert.Nil(t, tc.err) {
					assert.Equals(t, tc.res.getID(), ch.getID())
					assert.Equals(t, tc.res.getAccountID(), ch.getAccountID())
					assert.Equals(t, tc.res.getAuthzID(), ch.getAuthzID())
					assert.Equals(t, tc.res.getStatus(), ch.getStatus())
					assert.Equals(t, tc.res.getToken(), ch.getToken())
					assert.Equals(t, tc.res.getCreated(), ch.getCreated())
					assert.Equals(t, tc.res.getValidated(), ch.getValidated())
					assert.Equals(t, tc.res.getError(), ch.getError())
				}
			}
		})
	}
}<|MERGE_RESOLUTION|>--- conflicted
+++ resolved
@@ -294,11 +294,7 @@
 
 	for name, ch := range tests {
 		t.Run(name, func(t *testing.T) {
-<<<<<<< HEAD
-			ach, err := ch.toACME(dir, prov)
-=======
-			ach, err := ch.toACME(ctx, nil, dir)
->>>>>>> ae15573f
+			ach, err := ch.toACME(ctx, dir)
 			assert.FatalError(t, err)
 
 			assert.Equals(t, ach.Type, ch.getType())
@@ -347,6 +343,11 @@
 	}
 
 	prov := newProv()
+	provName := url.PathEscape(prov.GetName())
+	baseURL := &url.URL{Scheme: "https", Host: "example.com"}
+	ctx := context.WithValue(context.Background(), ProvisionerContextKey, prov)
+	ctx = context.WithValue(ctx, BaseURLContextKey, baseURL)
+
 	tests := map[string]challenge{
 		"dns_no-retry":      chs[0+0*len(fns)],
 		"http_no-retry":     chs[1+0*len(fns)],
@@ -357,15 +358,15 @@
 	}
 	for name, ch := range tests {
 		t.Run(name, func(t *testing.T) {
-			ach, err := ch.toACME(dir, prov)
+			ach, err := ch.toACME(ctx, dir)
 			assert.FatalError(t, err)
 
 			assert.Equals(t, ach.Type, ch.getType())
 			assert.Equals(t, ach.Status, ch.getStatus())
 			assert.Equals(t, ach.Token, ch.getToken())
 			assert.Equals(t, ach.URL,
-				fmt.Sprintf("https://example.com/acme/%s/challenge/%s",
-					URLSafeProvisionerName(prov), ch.getID()))
+				fmt.Sprintf("%s/acme/%s/challenge/%s",
+					baseURL.String(), provName, ch.getID()))
 			assert.Equals(t, ach.ID, ch.getID())
 			assert.Equals(t, ach.AuthzID, ch.getAuthzID())
 
