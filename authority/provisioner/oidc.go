package provisioner

import (
	"context"
	"crypto/x509"
	"encoding/json"
	"net/http"
	"strings"
	"time"

	"github.com/pkg/errors"
	"github.com/smallstep/cli/jose"
)

// openIDConfiguration contains the necessary properties in the
// `/.well-known/openid-configuration` document.
type openIDConfiguration struct {
	Issuer    string `json:"issuer"`
	JWKSetURI string `json:"jwks_uri"`
}

// Validate validates the values in a well-known OpenID configuration endpoint.
func (c openIDConfiguration) Validate() error {
	switch {
	case c.Issuer == "":
		return errors.New("issuer cannot be empty")
	case c.JWKSetURI == "":
		return errors.New("jwks_uri cannot be empty")
	default:
		return nil
	}
}

// openIDPayload represents the fields on the id_token JWT payload.
type openIDPayload struct {
	jose.Claims
	AtHash          string   `json:"at_hash"`
	AuthorizedParty string   `json:"azp"`
	Email           string   `json:"email"`
	EmailVerified   bool     `json:"email_verified"`
	Hd              string   `json:"hd"`
	Nonce           string   `json:"nonce"`
	Groups          []string `json:"groups"`
}

// OIDC represents an OAuth 2.0 OpenID Connect provider.
//
// ClientSecret is mandatory, but it can be an empty string.
type OIDC struct {
	Type                  string   `json:"type"`
	Name                  string   `json:"name"`
	ClientID              string   `json:"clientID"`
	ClientSecret          string   `json:"clientSecret"`
	ConfigurationEndpoint string   `json:"configurationEndpoint"`
	Admins                []string `json:"admins,omitempty"`
	Domains               []string `json:"domains,omitempty"`
	Groups                []string `json:"groups,omitempty"`
	Claims                *Claims  `json:"claims,omitempty"`
	configuration         openIDConfiguration
	keyStore              *keyStore
	claimer               *Claimer
}

// IsAdmin returns true if the given email is in the Admins whitelist, false
// otherwise.
func (o *OIDC) IsAdmin(email string) bool {
	email = sanitizeEmail(email)
	for _, e := range o.Admins {
		if email == sanitizeEmail(e) {
			return true
		}
	}
	return false
}

func sanitizeEmail(email string) string {
	if i := strings.LastIndex(email, "@"); i >= 0 {
		email = email[:i] + strings.ToLower(email[i:])
	}
	return email
}

// GetID returns the provisioner unique identifier, the OIDC provisioner the
// uses the clientID for this.
func (o *OIDC) GetID() string {
	return o.ClientID
}

// GetTokenID returns the provisioner unique identifier, the OIDC provisioner the
// uses the clientID for this.
func (o *OIDC) GetTokenID(ott string) (string, error) {
	// Validate payload
	token, err := jose.ParseSigned(ott)
	if err != nil {
		return "", errors.Wrap(err, "error parsing token")
	}

	// Get claims w/out verification. We need to look up the provisioner
	// key in order to verify the claims and we need the issuer from the claims
	// before we can look up the provisioner.
	var claims openIDPayload
	if err = token.UnsafeClaimsWithoutVerification(&claims); err != nil {
		return "", errors.Wrap(err, "error verifying claims")
	}
	return claims.Nonce, nil
}

// GetName returns the name of the provisioner.
func (o *OIDC) GetName() string {
	return o.Name
}

// GetType returns the type of provisioner.
func (o *OIDC) GetType() Type {
	return TypeOIDC
}

// GetEncryptedKey is not available in an OIDC provisioner.
func (o *OIDC) GetEncryptedKey() (kid string, key string, ok bool) {
	return "", "", false
}

// Init validates and initializes the OIDC provider.
func (o *OIDC) Init(config Config) (err error) {
	switch {
	case o.Type == "":
		return errors.New("type cannot be empty")
	case o.Name == "":
		return errors.New("name cannot be empty")
	case o.ClientID == "":
		return errors.New("clientID cannot be empty")
	case o.ConfigurationEndpoint == "":
		return errors.New("configurationEndpoint cannot be empty")
	}

	// Update claims with global ones
	if o.claimer, err = NewClaimer(o.Claims, config.Claims); err != nil {
		return err
	}

	// Decode and validate openid-configuration endpoint
	if err := getAndDecode(o.ConfigurationEndpoint, &o.configuration); err != nil {
		return err
	}
	if err := o.configuration.Validate(); err != nil {
		return errors.Wrapf(err, "error parsing %s", o.ConfigurationEndpoint)
	}
	// Get JWK key set
	o.keyStore, err = newKeyStore(o.configuration.JWKSetURI)
	if err != nil {
		return err
	}
	return nil
}

// ValidatePayload validates the given token payload.
func (o *OIDC) ValidatePayload(p openIDPayload) error {
	// According to "rfc7519 JSON Web Token" acceptable skew should be no more
	// than a few minutes.
	if err := p.ValidateWithLeeway(jose.Expected{
		Issuer:   o.configuration.Issuer,
		Audience: jose.Audience{o.ClientID},
		Time:     time.Now().UTC(),
	}, time.Minute); err != nil {
		return errors.Wrap(err, "failed to validate payload")
	}

	// Validate azp if present
	if p.AuthorizedParty != "" && p.AuthorizedParty != o.ClientID {
		return errors.New("failed to validate payload: invalid azp")
	}

	// Enforce an email claim
	if p.Email == "" {
		return errors.New("failed to validate payload: email not found")
	}

	// Validate domains (case-insensitive)
	if !o.IsAdmin(p.Email) && len(o.Domains) > 0 {
		email := sanitizeEmail(p.Email)
		var found bool
		for _, d := range o.Domains {
			if strings.HasSuffix(email, "@"+strings.ToLower(d)) {
				found = true
				break
			}
		}
		if !found {
			return errors.New("failed to validate payload: email is not allowed")
		}
	}

	// Filter by oidc group claim
	if len(o.Groups) > 0 {
		var found bool
		for _, group := range o.Groups {
			for _, g := range p.Groups {
				if g == group {
					found = true
					break
				}
			}
		}
		if !found {
			return errors.New("validation failed: invalid group")
		}
	}

	return nil
}

// authorizeToken applies the most common provisioner authorization claims,
// leaving the rest to context specific methods.
func (o *OIDC) authorizeToken(token string) (*openIDPayload, error) {
	jwt, err := jose.ParseSigned(token)
	if err != nil {
		return nil, errors.Wrapf(err, "error parsing token")
	}

	// Parse claims to get the kid
	var claims openIDPayload
	if err := jwt.UnsafeClaimsWithoutVerification(&claims); err != nil {
		return nil, errors.Wrap(err, "error parsing claims")
	}

	found := false
	kid := jwt.Headers[0].KeyID
	keys := o.keyStore.Get(kid)
	for _, key := range keys {
		if err := jwt.Claims(key, &claims); err == nil {
			found = true
			break
		}
	}
	if !found {
		return nil, errors.New("cannot validate token")
	}

	if err := o.ValidatePayload(claims); err != nil {
		return nil, err
	}

	return &claims, nil
}

// AuthorizeRevoke returns an error if the provisioner does not have rights to
// revoke the certificate with serial number in the `sub` property.
// Only tokens generated by an admin have the right to revoke a certificate.
func (o *OIDC) AuthorizeRevoke(token string) error {
	claims, err := o.authorizeToken(token)
	if err != nil {
		return err
	}

	// Only admins can revoke certificates.
	if o.IsAdmin(claims.Email) {
		return nil
	}
	return errors.New("cannot revoke with non-admin token")
}

// AuthorizeSign validates the given token.
func (o *OIDC) AuthorizeSign(ctx context.Context, token string) ([]SignOption, error) {
	claims, err := o.authorizeToken(token)
	if err != nil {
		return nil, err
	}
<<<<<<< HEAD

	// Check for the sign ssh method, default to sign X.509
	if m := MethodFromContext(ctx); m == SignSSHMethod {
		if o.claimer.IsSSHCAEnabled() == false {
			return nil, errors.Errorf("ssh ca is disabled for provisioner %s", o.GetID())
		}
		return o.authorizeSSHSign(claims)
	}

	// Admins should be able to authorize any SAN
	if o.IsAdmin(claims.Email) {
		return []SignOption{
			profileDefaultDuration(o.claimer.DefaultTLSCertDuration()),
			newProvisionerExtensionOption(TypeOIDC, o.Name, o.ClientID),
			newValidityValidator(o.claimer.MinTLSCertDuration(), o.claimer.MaxTLSCertDuration()),
		}, nil
	}
=======
>>>>>>> 0d8854bc

	so := []SignOption{
		defaultPublicKeyValidator{},
		profileDefaultDuration(o.claimer.DefaultTLSCertDuration()),
		newProvisionerExtensionOption(TypeOIDC, o.Name, o.ClientID),
		newValidityValidator(o.claimer.MinTLSCertDuration(), o.claimer.MaxTLSCertDuration()),
	}
	// Admins should be able to authorize any SAN
	if o.IsAdmin(claims.Email) {
		return so, nil
	}

	return append(so, emailOnlyIdentity(claims.Email)), nil
}

// AuthorizeRenewal returns an error if the renewal is disabled.
func (o *OIDC) AuthorizeRenewal(cert *x509.Certificate) error {
	if o.claimer.IsDisableRenewal() {
		return errors.Errorf("renew is disabled for provisioner %s", o.GetID())
	}
	return nil
}

// authorizeSSHSign returns the list of SignOption for a SignSSH request.
func (o *OIDC) authorizeSSHSign(claims *openIDPayload) ([]SignOption, error) {
	signOptions := []SignOption{
		// set the key id to the token subject
		sshCertificateKeyIDModifier(claims.Email),
	}

	name := SanitizeSSHUserPrincipal(claims.Email)
	if !sshUserRegex.MatchString(name) {
		return nil, errors.Errorf("invalid principal '%s' from email address '%s'", name, claims.Email)
	}

	// Admin users will default to user + name but they can be changed by the
	// user options. Non-admins are only able to sign user certificates.
	defaults := SSHOptions{
		CertType:   SSHUserCert,
		Principals: []string{name},
	}

	if !o.IsAdmin(claims.Email) {
		signOptions = append(signOptions, sshCertificateOptionsValidator(defaults))
	}

	// Default to a user with name as principal if not set
	signOptions = append(signOptions, sshCertificateDefaultsModifier(defaults))

	return append(signOptions,
		// set the default extensions
		&sshDefaultExtensionModifier{},
		// checks the validity bounds, and set the validity if has not been set
		&sshCertificateValidityModifier{o.claimer},
		// require all the fields in the SSH certificate
		&sshCertificateDefaultValidator{},
	), nil
}

func getAndDecode(uri string, v interface{}) error {
	resp, err := http.Get(uri)
	if err != nil {
		return errors.Wrapf(err, "failed to connect to %s", uri)
	}
	defer resp.Body.Close()
	if err := json.NewDecoder(resp.Body).Decode(v); err != nil {
		return errors.Wrapf(err, "error reading %s", uri)
	}
	return nil
}<|MERGE_RESOLUTION|>--- conflicted
+++ resolved
@@ -265,7 +265,6 @@
 	if err != nil {
 		return nil, err
 	}
-<<<<<<< HEAD
 
 	// Check for the sign ssh method, default to sign X.509
 	if m := MethodFromContext(ctx); m == SignSSHMethod {
@@ -283,8 +282,6 @@
 			newValidityValidator(o.claimer.MinTLSCertDuration(), o.claimer.MaxTLSCertDuration()),
 		}, nil
 	}
-=======
->>>>>>> 0d8854bc
 
 	so := []SignOption{
 		defaultPublicKeyValidator{},
