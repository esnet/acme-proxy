package provisioner

import (
	"context"
	"crypto/x509"
	"errors"
	"fmt"
	"net/http"
	"testing"
	"time"

	"go.step.sm/crypto/jose"
	"go.step.sm/crypto/pemutil"
	"go.step.sm/crypto/randutil"

	"github.com/smallstep/assert"
	"github.com/smallstep/certificates/api/render"
)

func TestX5C_Getters(t *testing.T) {
	p, err := generateX5C(nil)
	assert.FatalError(t, err)
	id := "x5c/" + p.Name
	if got := p.GetID(); got != id {
		t.Errorf("X5C.GetID() = %v, want %v:%v", got, p.Name, id)
	}
	if got := p.GetName(); got != p.Name {
		t.Errorf("X5C.GetName() = %v, want %v", got, p.Name)
	}
	if got := p.GetType(); got != TypeX5C {
		t.Errorf("X5C.GetType() = %v, want %v", got, TypeX5C)
	}
	kid, key, ok := p.GetEncryptedKey()
	if kid != "" || key != "" || ok == true {
		t.Errorf("X5C.GetEncryptedKey() = (%v, %v, %v), want (%v, %v, %v)",
			kid, key, ok, "", "", false)
	}
}

func TestX5C_Init(t *testing.T) {
	type ProvisionerValidateTest struct {
		p          *X5C
		err        error
		extraValid func(*X5C) error
	}
	tests := map[string]func(*testing.T) ProvisionerValidateTest{
		"fail/empty": func(t *testing.T) ProvisionerValidateTest {
			return ProvisionerValidateTest{
				p:   &X5C{},
				err: errors.New("provisioner type cannot be empty"),
			}
		},
		"fail/empty-name": func(t *testing.T) ProvisionerValidateTest {
			return ProvisionerValidateTest{
				p: &X5C{
					Type: "X5C",
				},
				err: errors.New("provisioner name cannot be empty"),
			}
		},
		"fail/empty-type": func(t *testing.T) ProvisionerValidateTest {
			return ProvisionerValidateTest{
				p:   &X5C{Name: "foo"},
				err: errors.New("provisioner type cannot be empty"),
			}
		},
		"fail/empty-key": func(t *testing.T) ProvisionerValidateTest {
			return ProvisionerValidateTest{
				p:   &X5C{Name: "foo", Type: "bar"},
				err: errors.New("provisioner root(s) cannot be empty"),
			}
		},
		"fail/no-valid-root-certs": func(t *testing.T) ProvisionerValidateTest {
			return ProvisionerValidateTest{
				p:   &X5C{Name: "foo", Type: "bar", Roots: []byte("foo")},
				err: errors.New("no x509 certificates found in roots attribute for provisioner 'foo'"),
			}
		},
		"fail/invalid-duration": func(t *testing.T) ProvisionerValidateTest {
			p, err := generateX5C(nil)
			assert.FatalError(t, err)
			p.Claims = &Claims{DefaultTLSDur: &Duration{0}}
			return ProvisionerValidateTest{
				p:   p,
				err: errors.New("claims: MinTLSCertDuration must be greater than 0"),
			}
		},
		"ok": func(t *testing.T) ProvisionerValidateTest {
			p, err := generateX5C(nil)
			assert.FatalError(t, err)
			return ProvisionerValidateTest{
				p: p,
			}
		},
		"ok/root-chain": func(t *testing.T) ProvisionerValidateTest {
			p, err := generateX5C([]byte(`-----BEGIN CERTIFICATE-----
MIIBtjCCAVygAwIBAgIQNr+f4IkABY2n4wx4sLOMrTAKBggqhkjOPQQDAjAUMRIw
EAYDVQQDEwlyb290LXRlc3QwIBcNMTkxMDAyMDI0MDM0WhgPMjExOTA5MDgwMjQw
MzJaMBwxGjAYBgNVBAMTEWludGVybWVkaWF0ZS10ZXN0MFkwEwYHKoZIzj0CAQYI
KoZIzj0DAQcDQgAEflfRhPjgJXv4zsPWahXjM2UU61aRFErN0iw88ZPyxea22fxl
qN9ezntTXxzsS+mZiWapl8B40ACJgvP+WLQBHKOBhTCBgjAOBgNVHQ8BAf8EBAMC
AQYwEgYDVR0TAQH/BAgwBgEB/wIBADAdBgNVHQ4EFgQUnJAxiZcy2ibHcuvfFx99
oDwzKXMwHwYDVR0jBBgwFoAUpHS7FfaQ5bCrTxUeu6R2ZC3VGOowHAYDVR0RBBUw
E4IRaW50ZXJtZWRpYXRlLXRlc3QwCgYIKoZIzj0EAwIDSAAwRQIgII8XpQ8ezDO1
2xdq3hShf155C5X/5jO8qr0VyEJgzlkCIQCTqph1Gwu/dmuf6dYLCfQqJyb371LC
lgsqsR63is+0YQ==
-----END CERTIFICATE-----
-----BEGIN CERTIFICATE-----
MIIBhTCCASqgAwIBAgIRAMalM7pKi0GCdKjO6u88OyowCgYIKoZIzj0EAwIwFDES
MBAGA1UEAxMJcm9vdC10ZXN0MCAXDTE5MTAwMjAyMzk0OFoYDzIxMTkwOTA4MDIz
OTQ4WjAUMRIwEAYDVQQDEwlyb290LXRlc3QwWTATBgcqhkjOPQIBBggqhkjOPQMB
BwNCAAS29QTCXUu7cx9sa9wZPpRSFq/zXaw8Ai3EIygayrBsKnX42U2atBUjcBZO
BWL6A+PpLzU9ja867U5SYNHERS+Oo1swWTAOBgNVHQ8BAf8EBAMCAQYwEgYDVR0T
AQH/BAgwBgEB/wIBATAdBgNVHQ4EFgQUpHS7FfaQ5bCrTxUeu6R2ZC3VGOowFAYD
VR0RBA0wC4IJcm9vdC10ZXN0MAoGCCqGSM49BAMCA0kAMEYCIQC2vgqwla0u8LHH
1MHob14qvS5o76HautbIBW7fcHzz5gIhAIx5A2+wkJYX4026kqaZCk/1sAwTxSGY
M46l92gdOozT
-----END CERTIFICATE-----`))
			assert.FatalError(t, err)
			return ProvisionerValidateTest{
				p: p,
				extraValid: func(p *X5C) error {
					// nolint:staticcheck // We don't have a different way to
					// check the number of certificates in the pool.
					numCerts := len(p.rootPool.Subjects())
					if numCerts != 2 {
						return fmt.Errorf("unexpected number of certs: want 2, but got %d", numCerts)
					}
					return nil
				},
			}
		},
	}

	config := Config{
		Claims:    globalProvisionerClaims,
		Audiences: testAudiences,
	}
	for name, get := range tests {
		t.Run(name, func(t *testing.T) {
			tc := get(t)
			err := tc.p.Init(config)
			if err != nil {
				if assert.NotNil(t, tc.err) {
					assert.Equals(t, tc.err.Error(), err.Error())
				}
			} else {
				if assert.Nil(t, tc.err) {
					assert.Equals(t, *tc.p.ctl.Audiences, config.Audiences.WithFragment(tc.p.GetID()))
					if tc.extraValid != nil {
						assert.Nil(t, tc.extraValid(tc.p))
					}
				}
			}
		})
	}
}

func TestX5C_authorizeToken(t *testing.T) {
	x5cCerts, err := pemutil.ReadCertificateBundle("./testdata/certs/x5c-leaf.crt")
	assert.FatalError(t, err)
	x5cJWK, err := jose.ReadKey("./testdata/secrets/x5c-leaf.key")
	assert.FatalError(t, err)

	type test struct {
		p     *X5C
		token string
		code  int
		err   error
	}
	tests := map[string]func(*testing.T) test{
		"fail/bad-token": func(t *testing.T) test {
			p, err := generateX5C(nil)
			assert.FatalError(t, err)
			return test{
				p:     p,
				token: "foo",
				code:  http.StatusUnauthorized,
				err:   errors.New("x5c.authorizeToken; error parsing x5c token"),
			}
		},
		"fail/invalid-cert-chain": func(t *testing.T) test {
			certs, err := parseCerts([]byte(`-----BEGIN CERTIFICATE-----
MIIBpTCCAUugAwIBAgIRAOn2LHXjYyTXQ7PNjDTSKiIwCgYIKoZIzj0EAwIwHDEa
MBgGA1UEAxMRU21hbGxzdGVwIFJvb3QgQ0EwHhcNMTkwOTE0MDk1NTM2WhcNMjkw
OTExMDk1NTM2WjAkMSIwIAYDVQQDExlTbWFsbHN0ZXAgSW50ZXJtZWRpYXRlIENB
MFkwEwYHKoZIzj0CAQYIKoZIzj0DAQcDQgAE2Cs0TY0dLM4b2s+z8+cc3JJp/W5H
zQRvICX/1aJ4MuObNLcvoSguJwJEkYpGB5fhb0KvoL+ebHfEOywGNwrWkaNmMGQw
DgYDVR0PAQH/BAQDAgEGMBIGA1UdEwEB/wQIMAYBAf8CAQAwHQYDVR0OBBYEFNLJ
4ZXoX9cI6YkGPxgs2US3ssVzMB8GA1UdIwQYMBaAFGIwpqz85wL29aF47Vj9XSVM
P9K7MAoGCCqGSM49BAMCA0gAMEUCIQC5c1ldDcesDb31GlO5cEJvOcRrIrNtkk8m
a5wpg+9s6QIgHIW6L60F8klQX+EO3o0SBqLeNcaskA4oSZsKjEdpSGo=
-----END CERTIFICATE-----`))
			assert.FatalError(t, err)
			jwk, err := jose.GenerateJWK("EC", "P-256", "ES256", "sig", "", 0)
			assert.FatalError(t, err)
			p, err := generateX5C(nil)
			assert.FatalError(t, err)
			tok, err := generateToken("", p.Name, testAudiences.Sign[0], "",
				[]string{"test.smallstep.com"}, time.Now(), jwk,
				withX5CHdr(certs))
			assert.FatalError(t, err)
			return test{
				p:     p,
				token: tok,
				code:  http.StatusUnauthorized,
				err:   errors.New("x5c.authorizeToken; error verifying x5c certificate chain in token"),
			}
		},
		"fail/doubled-up-self-signed-cert": func(t *testing.T) test {
			certs, err := parseCerts([]byte(`-----BEGIN CERTIFICATE-----
MIIBgjCCASigAwIBAgIQIZiE9wpmSj6SMMDfHD17qjAKBggqhkjOPQQDAjAQMQ4w
DAYDVQQDEwVsZWFmMjAgFw0xOTEwMDIwMzEzNTlaGA8yMTE5MDkwODAzMTM1OVow
EDEOMAwGA1UEAxMFbGVhZjIwWTATBgcqhkjOPQIBBggqhkjOPQMBBwNCAATuajJI
3YgDaj+jorioJzGJc2+V1hUM7XzN9tIHoUeItgny9GW08TrTc23h1cCZteNZvayG
M0wGpGeXOnE4IlH9o2IwYDAOBgNVHQ8BAf8EBAMCBSAwHQYDVR0lBBYwFAYIKwYB
BQUHAwEGCCsGAQUFBwMCMB0GA1UdDgQWBBT99+JChTh3LWOHaqlSwNiwND18/zAQ
BgNVHREECTAHggVsZWFmMjAKBggqhkjOPQQDAgNIADBFAiB7gMRy3t81HpcnoRAS
ELZmDFaEnoLCsVfbmanFykazQQIhAI0sZjoE9t6gvzQp7XQp6CoxzCc3Jv3FwZ8G
EXAHTA9L
-----END CERTIFICATE-----
-----BEGIN CERTIFICATE-----
MIIBgjCCASigAwIBAgIQIZiE9wpmSj6SMMDfHD17qjAKBggqhkjOPQQDAjAQMQ4w
DAYDVQQDEwVsZWFmMjAgFw0xOTEwMDIwMzEzNTlaGA8yMTE5MDkwODAzMTM1OVow
EDEOMAwGA1UEAxMFbGVhZjIwWTATBgcqhkjOPQIBBggqhkjOPQMBBwNCAATuajJI
3YgDaj+jorioJzGJc2+V1hUM7XzN9tIHoUeItgny9GW08TrTc23h1cCZteNZvayG
M0wGpGeXOnE4IlH9o2IwYDAOBgNVHQ8BAf8EBAMCBSAwHQYDVR0lBBYwFAYIKwYB
BQUHAwEGCCsGAQUFBwMCMB0GA1UdDgQWBBT99+JChTh3LWOHaqlSwNiwND18/zAQ
BgNVHREECTAHggVsZWFmMjAKBggqhkjOPQQDAgNIADBFAiB7gMRy3t81HpcnoRAS
ELZmDFaEnoLCsVfbmanFykazQQIhAI0sZjoE9t6gvzQp7XQp6CoxzCc3Jv3FwZ8G
EXAHTA9L
-----END CERTIFICATE-----`))
			assert.FatalError(t, err)
			jwk, err := jose.GenerateJWK("EC", "P-256", "ES256", "sig", "", 0)
			assert.FatalError(t, err)
			p, err := generateX5C(nil)
			assert.FatalError(t, err)
			tok, err := generateToken("", p.Name, testAudiences.Sign[0], "",
				[]string{"test.smallstep.com"}, time.Now(), jwk,
				withX5CHdr(certs))
			assert.FatalError(t, err)
			return test{
				p:     p,
				token: tok,
				code:  http.StatusUnauthorized,
				err:   errors.New("x5c.authorizeToken; error verifying x5c certificate chain in token"),
			}
		},
		"fail/digital-signature-ext-required": func(t *testing.T) test {
			certs, err := parseCerts([]byte(`-----BEGIN CERTIFICATE-----
MIIBuTCCAV+gAwIBAgIQeRJLdDMIdn/T2ORKxYABezAKBggqhkjOPQQDAjAcMRow
GAYDVQQDExFpbnRlcm1lZGlhdGUtdGVzdDAgFw0xOTEwMDIwMjQxMTRaGA8yMTE5
MDkwODAyNDExMlowFDESMBAGA1UEAxMJbGVhZi10ZXN0MFkwEwYHKoZIzj0CAQYI
KoZIzj0DAQcDQgAEDA1nGTOujobkcBWklyvymhWE5gQlvNLarVzhhhvPDw+MK2LX
yqkXrYZM10GrwQZuQ7ykHnjz00U/KXpPRQ7+0qOBiDCBhTAOBgNVHQ8BAf8EBAMC
BSAwHQYDVR0lBBYwFAYIKwYBBQUHAwEGCCsGAQUFBwMCMB0GA1UdDgQWBBQYv0AK
3GUOvC+m8ZTfyhn7tKQOazAfBgNVHSMEGDAWgBSckDGJlzLaJsdy698XH32gPDMp
czAUBgNVHREEDTALgglsZWFmLXRlc3QwCgYIKoZIzj0EAwIDSAAwRQIhAPmertx0
lchRU3kAu647exvlhEr1xosPOu6P8kVYbtTEAiAA51w9EYIT/Zb26M3eQV817T2g
Dnhl0ElPQsA92pkqbA==
-----END CERTIFICATE-----
-----BEGIN CERTIFICATE-----
MIIBtjCCAVygAwIBAgIQNr+f4IkABY2n4wx4sLOMrTAKBggqhkjOPQQDAjAUMRIw
EAYDVQQDEwlyb290LXRlc3QwIBcNMTkxMDAyMDI0MDM0WhgPMjExOTA5MDgwMjQw
MzJaMBwxGjAYBgNVBAMTEWludGVybWVkaWF0ZS10ZXN0MFkwEwYHKoZIzj0CAQYI
KoZIzj0DAQcDQgAEflfRhPjgJXv4zsPWahXjM2UU61aRFErN0iw88ZPyxea22fxl
qN9ezntTXxzsS+mZiWapl8B40ACJgvP+WLQBHKOBhTCBgjAOBgNVHQ8BAf8EBAMC
AQYwEgYDVR0TAQH/BAgwBgEB/wIBADAdBgNVHQ4EFgQUnJAxiZcy2ibHcuvfFx99
oDwzKXMwHwYDVR0jBBgwFoAUpHS7FfaQ5bCrTxUeu6R2ZC3VGOowHAYDVR0RBBUw
E4IRaW50ZXJtZWRpYXRlLXRlc3QwCgYIKoZIzj0EAwIDSAAwRQIgII8XpQ8ezDO1
2xdq3hShf155C5X/5jO8qr0VyEJgzlkCIQCTqph1Gwu/dmuf6dYLCfQqJyb371LC
lgsqsR63is+0YQ==
-----END CERTIFICATE-----`))
			assert.FatalError(t, err)
			jwk, err := jose.GenerateJWK("EC", "P-256", "ES256", "sig", "", 0)
			assert.FatalError(t, err)
			p, err := generateX5C(nil)
			assert.FatalError(t, err)

			tok, err := generateToken("", p.Name, testAudiences.Sign[0], "",
				[]string{"test.smallstep.com"}, time.Now(), jwk,
				withX5CHdr(certs))
			assert.FatalError(t, err)
			return test{
				p:     p,
				token: tok,
				code:  http.StatusUnauthorized,
				err:   errors.New("x5c.authorizeToken; certificate used to sign x5c token cannot be used for digital signature"),
			}
		},
		"fail/signature-does-not-match-x5c-pub-key": func(t *testing.T) test {
			certs, err := parseCerts([]byte(`-----BEGIN CERTIFICATE-----
MIIBuDCCAV+gAwIBAgIQFdu723gqgGaTaqjf6ny88zAKBggqhkjOPQQDAjAcMRow
GAYDVQQDExFpbnRlcm1lZGlhdGUtdGVzdDAgFw0xOTEwMDIwMzE4NTNaGA8yMTE5
MDkwODAzMTg1MVowFDESMBAGA1UEAxMJbGVhZi10ZXN0MFkwEwYHKoZIzj0CAQYI
KoZIzj0DAQcDQgAEaV6807GhWEtMxA39zjuMVHAiN2/Ri5B1R1s+Y/8mlrKIvuvr
VpgSPXYruNRFduPWX564Abz/TDmb276JbKGeQqOBiDCBhTAOBgNVHQ8BAf8EBAMC
BaAwHQYDVR0lBBYwFAYIKwYBBQUHAwEGCCsGAQUFBwMCMB0GA1UdDgQWBBReMkPW
f4MNWdg7KN4xI4ZLJd0IJDAfBgNVHSMEGDAWgBSckDGJlzLaJsdy698XH32gPDMp
czAUBgNVHREEDTALgglsZWFmLXRlc3QwCgYIKoZIzj0EAwIDRwAwRAIgKYLKXpTN
wtvZZaIvDzq1p8MO/SZ8yI42Ot69dNk/QtkCIBSvg5PozYcfbvwkgX5SwsjfYu0Z
AvUgkUQ2G25NBRmX
-----END CERTIFICATE-----
-----BEGIN CERTIFICATE-----
MIIBtjCCAVygAwIBAgIQNr+f4IkABY2n4wx4sLOMrTAKBggqhkjOPQQDAjAUMRIw
EAYDVQQDEwlyb290LXRlc3QwIBcNMTkxMDAyMDI0MDM0WhgPMjExOTA5MDgwMjQw
MzJaMBwxGjAYBgNVBAMTEWludGVybWVkaWF0ZS10ZXN0MFkwEwYHKoZIzj0CAQYI
KoZIzj0DAQcDQgAEflfRhPjgJXv4zsPWahXjM2UU61aRFErN0iw88ZPyxea22fxl
qN9ezntTXxzsS+mZiWapl8B40ACJgvP+WLQBHKOBhTCBgjAOBgNVHQ8BAf8EBAMC
AQYwEgYDVR0TAQH/BAgwBgEB/wIBADAdBgNVHQ4EFgQUnJAxiZcy2ibHcuvfFx99
oDwzKXMwHwYDVR0jBBgwFoAUpHS7FfaQ5bCrTxUeu6R2ZC3VGOowHAYDVR0RBBUw
E4IRaW50ZXJtZWRpYXRlLXRlc3QwCgYIKoZIzj0EAwIDSAAwRQIgII8XpQ8ezDO1
2xdq3hShf155C5X/5jO8qr0VyEJgzlkCIQCTqph1Gwu/dmuf6dYLCfQqJyb371LC
lgsqsR63is+0YQ==
-----END CERTIFICATE-----`))
			assert.FatalError(t, err)
			jwk, err := jose.GenerateJWK("EC", "P-256", "ES256", "sig", "", 0)
			assert.FatalError(t, err)
			p, err := generateX5C(nil)
			assert.FatalError(t, err)
			tok, err := generateToken("", "foobar", testAudiences.Sign[0], "",
				[]string{"test.smallstep.com"}, time.Now(), jwk,
				withX5CHdr(certs))
			assert.FatalError(t, err)
			return test{
				p:     p,
				token: tok,
				code:  http.StatusUnauthorized,
				err:   errors.New("x5c.authorizeToken; error parsing x5c claims"),
			}
		},
		"fail/invalid-issuer": func(t *testing.T) test {
			p, err := generateX5C(nil)
			assert.FatalError(t, err)
			tok, err := generateToken("", "foobar", testAudiences.Sign[0], "",
				[]string{"test.smallstep.com"}, time.Now(), x5cJWK,
				withX5CHdr(x5cCerts))
			assert.FatalError(t, err)
			return test{
				p:     p,
				token: tok,
				code:  http.StatusUnauthorized,
				err:   errors.New("x5c.authorizeToken; invalid x5c claims"),
			}
		},
		"fail/invalid-audience": func(t *testing.T) test {
			p, err := generateX5C(nil)
			assert.FatalError(t, err)
			tok, err := generateToken("", p.GetName(), "foobar", "",
				[]string{"test.smallstep.com"}, time.Now(), x5cJWK,
				withX5CHdr(x5cCerts))
			assert.FatalError(t, err)
			return test{
				p:     p,
				token: tok,
				code:  http.StatusUnauthorized,
				err:   errors.New("x5c.authorizeToken; x5c token has invalid audience claim (aud)"),
			}
		},
		"fail/empty-subject": func(t *testing.T) test {
			p, err := generateX5C(nil)
			assert.FatalError(t, err)
			tok, err := generateToken("", p.GetName(), testAudiences.Sign[0], "",
				[]string{"test.smallstep.com"}, time.Now(), x5cJWK,
				withX5CHdr(x5cCerts))
			assert.FatalError(t, err)
			return test{
				p:     p,
				token: tok,
				code:  http.StatusUnauthorized,
				err:   errors.New("x5c.authorizeToken; x5c token subject cannot be empty"),
			}
		},
		"ok": func(t *testing.T) test {
			p, err := generateX5C(nil)
			assert.FatalError(t, err)
			tok, err := generateToken("foo", p.GetName(), testAudiences.Sign[0], "",
				[]string{"test.smallstep.com"}, time.Now(), x5cJWK,
				withX5CHdr(x5cCerts))
			assert.FatalError(t, err)
			return test{
				p:     p,
				token: tok,
			}
		},
	}
	for name, tt := range tests {
		t.Run(name, func(t *testing.T) {
			tc := tt(t)
			if claims, err := tc.p.authorizeToken(tc.token, testAudiences.Sign); err != nil {
				if assert.NotNil(t, tc.err) {
					sc, ok := err.(render.StatusCodedError)
					assert.Fatal(t, ok, "error does not implement StatusCodedError interface")
					assert.Equals(t, sc.StatusCode(), tc.code)
					assert.HasPrefix(t, err.Error(), tc.err.Error())
				}
			} else {
				if assert.Nil(t, tc.err) {
					assert.NotNil(t, claims)
					assert.NotNil(t, claims.chains)
				}
			}
		})
	}
}

func TestX5C_AuthorizeSign(t *testing.T) {
	certs, err := pemutil.ReadCertificateBundle("./testdata/certs/x5c-leaf.crt")
	assert.FatalError(t, err)
	jwk, err := jose.ReadKey("./testdata/secrets/x5c-leaf.key")
	assert.FatalError(t, err)

	type test struct {
		p     *X5C
		token string
		code  int
		err   error
		sans  []string
	}
	tests := map[string]func(*testing.T) test{
		"fail/invalid-token": func(t *testing.T) test {
			p, err := generateX5C(nil)
			assert.FatalError(t, err)
			return test{
				p:     p,
				token: "foo",
				code:  http.StatusUnauthorized,
				err:   errors.New("x5c.AuthorizeSign: x5c.authorizeToken; error parsing x5c token"),
			}
		},
		"ok/empty-sans": func(t *testing.T) test {
			p, err := generateX5C(nil)
			assert.FatalError(t, err)
			tok, err := generateToken("foo", p.GetName(), testAudiences.Sign[0], "",
				[]string{}, time.Now(), jwk,
				withX5CHdr(certs))
			assert.FatalError(t, err)
			return test{
				p:     p,
				token: tok,
				sans:  []string{"foo"},
			}
		},
		"ok/multi-sans": func(t *testing.T) test {
			p, err := generateX5C(nil)
			assert.FatalError(t, err)
			tok, err := generateToken("foo", p.GetName(), testAudiences.Sign[0], "",
				[]string{"127.0.0.1", "foo", "max@smallstep.com"}, time.Now(), jwk,
				withX5CHdr(certs))
			assert.FatalError(t, err)
			return test{
				p:     p,
				token: tok,
				sans:  []string{"127.0.0.1", "foo", "max@smallstep.com"},
			}
		},
	}
	for name, tt := range tests {
		t.Run(name, func(t *testing.T) {
			tc := tt(t)
			if opts, err := tc.p.AuthorizeSign(context.Background(), tc.token); err != nil {
				if assert.NotNil(t, tc.err) {
					sc, ok := err.(render.StatusCodedError)
					assert.Fatal(t, ok, "error does not implement StatusCoder interface")
					assert.Equals(t, sc.StatusCode(), tc.code)
					assert.HasPrefix(t, err.Error(), tc.err.Error())
				}
			} else {
				if assert.Nil(t, tc.err) {
					if assert.NotNil(t, opts) {
<<<<<<< HEAD
						assert.Len(t, 8, opts)
=======
						assert.Equals(t, len(opts), 8)
>>>>>>> 67abe660
						for _, o := range opts {
							switch v := o.(type) {
							case *X5C:
							case certificateOptionsFunc:
							case *provisionerExtensionOption:
								assert.Equals(t, v.Type, TypeX5C)
								assert.Equals(t, v.Name, tc.p.GetName())
								assert.Equals(t, v.CredentialID, "")
								assert.Len(t, 0, v.KeyValuePairs)
							case profileLimitDuration:
								assert.Equals(t, v.def, tc.p.ctl.Claimer.DefaultTLSCertDuration())
								claims, err := tc.p.authorizeToken(tc.token, tc.p.ctl.Audiences.Sign)
								assert.FatalError(t, err)
								assert.Equals(t, v.notAfter, claims.chains[0][0].NotAfter)
							case commonNameValidator:
								assert.Equals(t, string(v), "foo")
							case defaultPublicKeyValidator:
							case defaultSANsValidator:
								assert.Equals(t, []string(v), tc.sans)
							case *validityValidator:
								assert.Equals(t, v.min, tc.p.ctl.Claimer.MinTLSCertDuration())
								assert.Equals(t, v.max, tc.p.ctl.Claimer.MaxTLSCertDuration())
							case *x509NamePolicyValidator:
								assert.Equals(t, nil, v.policyEngine)
							default:
								assert.FatalError(t, fmt.Errorf("unexpected sign option of type %T", v))
							}
						}
					}
				}
			}
		})
	}
}

func TestX5C_AuthorizeRevoke(t *testing.T) {
	type test struct {
		p     *X5C
		token string
		code  int
		err   error
	}
	tests := map[string]func(*testing.T) test{
		"fail/invalid-token": func(t *testing.T) test {
			p, err := generateX5C(nil)
			assert.FatalError(t, err)
			return test{
				p:     p,
				token: "foo",
				code:  http.StatusUnauthorized,
				err:   errors.New("x5c.AuthorizeRevoke: x5c.authorizeToken; error parsing x5c token"),
			}
		},
		"ok": func(t *testing.T) test {
			certs, err := pemutil.ReadCertificateBundle("./testdata/certs/x5c-leaf.crt")
			assert.FatalError(t, err)
			jwk, err := jose.ReadKey("./testdata/secrets/x5c-leaf.key")
			assert.FatalError(t, err)

			p, err := generateX5C(nil)
			assert.FatalError(t, err)
			tok, err := generateToken("foo", p.GetName(), testAudiences.Revoke[0], "",
				[]string{"test.smallstep.com"}, time.Now(), jwk,
				withX5CHdr(certs))
			assert.FatalError(t, err)
			return test{
				p:     p,
				token: tok,
			}
		},
	}
	for name, tt := range tests {
		t.Run(name, func(t *testing.T) {
			tc := tt(t)
			if err := tc.p.AuthorizeRevoke(context.Background(), tc.token); err != nil {
				if assert.NotNil(t, tc.err) {
					sc, ok := err.(render.StatusCodedError)
					assert.Fatal(t, ok, "error does not implement StatusCodedError interface")
					assert.Equals(t, sc.StatusCode(), tc.code)
					assert.HasPrefix(t, err.Error(), tc.err.Error())
				}
			} else {
				assert.Nil(t, tc.err)
			}
		})
	}
}

func TestX5C_AuthorizeRenew(t *testing.T) {
	now := time.Now().Truncate(time.Second)
	type test struct {
		p    *X5C
		code int
		err  error
	}
	tests := map[string]func(*testing.T) test{
		"fail/renew-disabled": func(t *testing.T) test {
			p, err := generateX5C(nil)
			assert.FatalError(t, err)
			// disable renewal
			disable := true
			p.Claims = &Claims{DisableRenewal: &disable}
			p.ctl.Claimer, err = NewClaimer(p.Claims, globalProvisionerClaims)
			assert.FatalError(t, err)
			return test{
				p:    p,
				code: http.StatusUnauthorized,
				err:  fmt.Errorf("renew is disabled for provisioner '%s'", p.GetName()),
			}
		},
		"ok": func(t *testing.T) test {
			p, err := generateX5C(nil)
			assert.FatalError(t, err)
			return test{
				p: p,
			}
		},
	}
	for name, tt := range tests {
		t.Run(name, func(t *testing.T) {
			tc := tt(t)
			if err := tc.p.AuthorizeRenew(context.Background(), &x509.Certificate{
				NotBefore: now,
				NotAfter:  now.Add(time.Hour),
			}); err != nil {
				if assert.NotNil(t, tc.err) {
					sc, ok := err.(render.StatusCodedError)
					assert.Fatal(t, ok, "error does not implement StatusCodedError interface")
					assert.Equals(t, sc.StatusCode(), tc.code)
					assert.HasPrefix(t, err.Error(), tc.err.Error())
				}
			} else {
				assert.Nil(t, tc.err)
			}
		})
	}
}

func TestX5C_AuthorizeSSHSign(t *testing.T) {
	x5cCerts, err := pemutil.ReadCertificateBundle("./testdata/certs/x5c-leaf.crt")
	assert.FatalError(t, err)
	x5cJWK, err := jose.ReadKey("./testdata/secrets/x5c-leaf.key")
	assert.FatalError(t, err)

	_, fn := mockNow()
	defer fn()
	type test struct {
		p      *X5C
		token  string
		claims *x5cPayload
		code   int
		err    error
	}
	tests := map[string]func(*testing.T) test{
		"fail/sshCA-disabled": func(t *testing.T) test {
			p, err := generateX5C(nil)
			assert.FatalError(t, err)
			// disable sshCA
			enable := false
			p.Claims = &Claims{EnableSSHCA: &enable}
			p.ctl.Claimer, err = NewClaimer(p.Claims, globalProvisionerClaims)
			assert.FatalError(t, err)
			return test{
				p:     p,
				token: "foo",
				code:  http.StatusUnauthorized,
				err:   fmt.Errorf("x5c.AuthorizeSSHSign; sshCA is disabled for x5c provisioner '%s'", p.GetName()),
			}
		},
		"fail/invalid-token": func(t *testing.T) test {
			p, err := generateX5C(nil)
			assert.FatalError(t, err)
			return test{
				p:     p,
				token: "foo",
				code:  http.StatusUnauthorized,
				err:   errors.New("x5c.AuthorizeSSHSign: x5c.authorizeToken; error parsing x5c token"),
			}
		},
		"fail/no-Step-claim": func(t *testing.T) test {
			p, err := generateX5C(nil)
			assert.FatalError(t, err)
			tok, err := generateToken("foo", p.GetName(), testAudiences.SSHSign[0], "",
				[]string{"test.smallstep.com"}, time.Now(), x5cJWK,
				withX5CHdr(x5cCerts))
			assert.FatalError(t, err)
			return test{
				p:     p,
				token: tok,
				code:  http.StatusUnauthorized,
				err:   errors.New("x5c.AuthorizeSSHSign; x5c token must be an SSH provisioning token"),
			}
		},
		"fail/no-SSH-subattribute-in-claims": func(t *testing.T) test {
			p, err := generateX5C(nil)
			assert.FatalError(t, err)

			id, err := randutil.ASCII(64)
			assert.FatalError(t, err)
			now := time.Now()
			claims := &x5cPayload{
				Claims: jose.Claims{
					ID:        id,
					Subject:   "foo",
					Issuer:    p.GetName(),
					IssuedAt:  jose.NewNumericDate(now),
					NotBefore: jose.NewNumericDate(now),
					Expiry:    jose.NewNumericDate(now.Add(5 * time.Minute)),
					Audience:  []string{testAudiences.SSHSign[0]},
				},
				Step: &stepPayload{},
			}
			tok, err := generateX5CSSHToken(x5cJWK, claims, withX5CHdr(x5cCerts))
			assert.FatalError(t, err)
			return test{
				p:     p,
				token: tok,
				code:  http.StatusUnauthorized,
				err:   errors.New("x5c.AuthorizeSSHSign; x5c token must be an SSH provisioning token"),
			}
		},
		"ok/with-claims": func(t *testing.T) test {
			p, err := generateX5C(nil)
			assert.FatalError(t, err)

			id, err := randutil.ASCII(64)
			assert.FatalError(t, err)
			now := time.Now()
			claims := &x5cPayload{
				Claims: jose.Claims{
					ID:        id,
					Subject:   "foo",
					Issuer:    p.GetName(),
					IssuedAt:  jose.NewNumericDate(now),
					NotBefore: jose.NewNumericDate(now),
					Expiry:    jose.NewNumericDate(now.Add(5 * time.Minute)),
					Audience:  []string{testAudiences.SSHSign[0]},
				},
				Step: &stepPayload{SSH: &SignSSHOptions{
					CertType:    SSHHostCert,
					KeyID:       "foo",
					Principals:  []string{"max", "mariano", "alan"},
					ValidAfter:  TimeDuration{d: 5 * time.Minute},
					ValidBefore: TimeDuration{d: 10 * time.Minute},
				}},
			}
			tok, err := generateX5CSSHToken(x5cJWK, claims, withX5CHdr(x5cCerts))
			assert.FatalError(t, err)
			return test{
				p:      p,
				claims: claims,
				token:  tok,
			}
		},
		"ok/without-claims": func(t *testing.T) test {
			p, err := generateX5C(nil)
			assert.FatalError(t, err)

			id, err := randutil.ASCII(64)
			assert.FatalError(t, err)
			now := time.Now()
			claims := &x5cPayload{
				Claims: jose.Claims{
					ID:        id,
					Subject:   "foo",
					Issuer:    p.GetName(),
					IssuedAt:  jose.NewNumericDate(now),
					NotBefore: jose.NewNumericDate(now),
					Expiry:    jose.NewNumericDate(now.Add(5 * time.Minute)),
					Audience:  []string{testAudiences.SSHSign[0]},
				},
				Step: &stepPayload{SSH: &SignSSHOptions{}},
			}
			tok, err := generateX5CSSHToken(x5cJWK, claims, withX5CHdr(x5cCerts))
			assert.FatalError(t, err)
			return test{
				p:      p,
				claims: claims,
				token:  tok,
			}
		},
	}
	for name, tt := range tests {
		t.Run(name, func(t *testing.T) {
			tc := tt(t)
			if opts, err := tc.p.AuthorizeSSHSign(context.Background(), tc.token); err != nil {
				if assert.NotNil(t, tc.err) {
					sc, ok := err.(render.StatusCodedError)
					assert.Fatal(t, ok, "error does not implement StatusCoder interface")
					assert.Equals(t, sc.StatusCode(), tc.code)
					assert.HasPrefix(t, err.Error(), tc.err.Error())
				}
			} else {
				if assert.Nil(t, tc.err) {
					if assert.NotNil(t, opts) {
						tot := 0
						firstValidator := true
						nw := now()
						for _, o := range opts {
							switch v := o.(type) {
							case sshCertOptionsValidator:
								tc.claims.Step.SSH.ValidAfter.t = time.Time{}
								tc.claims.Step.SSH.ValidBefore.t = time.Time{}
								if firstValidator {
									assert.Equals(t, SignSSHOptions(v), *tc.claims.Step.SSH)
								} else {
									assert.Equals(t, SignSSHOptions(v), SignSSHOptions{KeyID: tc.claims.Subject})
								}
								firstValidator = false
							case sshCertValidAfterModifier:
								assert.Equals(t, int64(v), tc.claims.Step.SSH.ValidAfter.RelativeTime(nw).Unix())
							case sshCertValidBeforeModifier:
								assert.Equals(t, int64(v), tc.claims.Step.SSH.ValidBefore.RelativeTime(nw).Unix())
							case sshCertDefaultsModifier:
								assert.Equals(t, SignSSHOptions(v), SignSSHOptions{CertType: SSHUserCert})
							case *sshLimitDuration:
								assert.Equals(t, v.Claimer, tc.p.ctl.Claimer)
								assert.Equals(t, v.NotAfter, x5cCerts[0].NotAfter)
							case *sshCertValidityValidator:
								assert.Equals(t, v.Claimer, tc.p.ctl.Claimer)
							case *sshNamePolicyValidator:
								assert.Equals(t, nil, v.userPolicyEngine)
								assert.Equals(t, nil, v.hostPolicyEngine)
							case *sshDefaultPublicKeyValidator, *sshCertDefaultValidator, sshCertificateOptionsFunc:
							default:
								assert.FatalError(t, fmt.Errorf("unexpected sign option of type %T", v))
							}
							tot++
						}
						if len(tc.claims.Step.SSH.CertType) > 0 {
							assert.Equals(t, tot, 10)
						} else {
							assert.Equals(t, tot, 8)
						}
					}
				}
			}
		})
	}
}<|MERGE_RESOLUTION|>--- conflicted
+++ resolved
@@ -468,11 +468,7 @@
 			} else {
 				if assert.Nil(t, tc.err) {
 					if assert.NotNil(t, opts) {
-<<<<<<< HEAD
-						assert.Len(t, 8, opts)
-=======
-						assert.Equals(t, len(opts), 8)
->>>>>>> 67abe660
+						assert.Equals(t, 9, len(opts))
 						for _, o := range opts {
 							switch v := o.(type) {
 							case *X5C:
