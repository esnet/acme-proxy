package identity

import (
	"bytes"
	"crypto"
	"crypto/tls"
	"crypto/x509"
	"encoding/json"
	"encoding/pem"
	"net/http"
	"os"
	"path/filepath"
	"strings"
	"time"

	"github.com/pkg/errors"
	"github.com/smallstep/certificates/api"
	"go.step.sm/cli-utils/step"
	"go.step.sm/crypto/pemutil"
)

// Type represents the different types of identity files.
type Type string

// Disabled represents a disabled identity type
const Disabled Type = ""

// MutualTLS represents the identity using mTLS.
const MutualTLS Type = "mTLS"

// TunnelTLS represents an identity using a (m)TLS tunnel.
//
// TunnelTLS can be optionally configured with client certificates and a root
// file with the CAs to trust. By default it will use the system truststore
// instead of the CA truststore.
const TunnelTLS Type = "tTLS"

// DefaultLeeway is the duration for matching not before claims.
const DefaultLeeway = 1 * time.Minute

var (
	identityDir = step.IdentityPath
	configDir   = step.ConfigPath

	// IdentityFile contains a pointer to a function that outputs the location of
	// the identity file.
	IdentityFile = step.IdentityFile

	// DefaultsFile contains a prointer a function that outputs the location of the
	// defaults configuration file.
	DefaultsFile = step.DefaultsFile
)

// Identity represents the identity file that can be used to authenticate with
// the CA.
type Identity struct {
	Type        string `json:"type"`
	Certificate string `json:"crt"`
	Key         string `json:"key"`

	// Host is the tunnel host for a TunnelTLS (tTLS) identity.
	Host string `json:"host,omitempty"`
	// Root is the CA bundle of root CAs used in TunnelTLS to trust the
	// certificate of the host.
	Root string `json:"root,omitempty"`
}

// LoadIdentity loads an identity present in the given filename.
func LoadIdentity(filename string) (*Identity, error) {
	b, err := os.ReadFile(filename)
	if err != nil {
		return nil, errors.Wrapf(err, "error reading %s", filename)
	}
	identity := new(Identity)
	if err := json.Unmarshal(b, &identity); err != nil {
		return nil, errors.Wrapf(err, "error unmarshaling %s", filename)
	}
	return identity, nil
}

// LoadDefaultIdentity loads the default identity.
func LoadDefaultIdentity() (*Identity, error) {
	return LoadIdentity(IdentityFile())
}

// WriteDefaultIdentity writes the given certificates and key and the
// identity.json pointing to the new files.
func WriteDefaultIdentity(certChain []api.Certificate, key crypto.PrivateKey) error {
	if err := os.MkdirAll(configDir(), 0700); err != nil {
		return errors.Wrap(err, "error creating config directory")
	}

	identityDir := identityDir()
	if err := os.MkdirAll(identityDir, 0700); err != nil {
		return errors.Wrap(err, "error creating identity directory")
	}

	certFilename := filepath.Join(identityDir, "identity.crt")
	keyFilename := filepath.Join(identityDir, "identity_key")

	// Write certificate
	if err := writeCertificate(certFilename, certChain); err != nil {
		return err
	}

	// Write key
	buf := new(bytes.Buffer)
	block, err := pemutil.Serialize(key)
	if err != nil {
		return err
	}
	if err := pem.Encode(buf, block); err != nil {
		return errors.Wrap(err, "error encoding identity key")
	}
	if err := os.WriteFile(keyFilename, buf.Bytes(), 0600); err != nil {
		return errors.Wrap(err, "error writing identity certificate")
	}

	// Write identity.json
	buf.Reset()
	enc := json.NewEncoder(buf)
	enc.SetIndent("", "   ")
	if err := enc.Encode(Identity{
		Type:        string(MutualTLS),
		Certificate: certFilename,
		Key:         keyFilename,
	}); err != nil {
		return errors.Wrap(err, "error writing identity json")
	}
<<<<<<< HEAD
	if err := ioutil.WriteFile(IdentityFile(), buf.Bytes(), 0600); err != nil {
=======
	if err := os.WriteFile(IdentityFile, buf.Bytes(), 0600); err != nil {
>>>>>>> 0a53af9e
		return errors.Wrap(err, "error writing identity certificate")
	}

	return nil
}

// WriteIdentityCertificate writes the identity certificate to disk.
func WriteIdentityCertificate(certChain []api.Certificate) error {
	filename := filepath.Join(identityDir(), "identity.crt")
	return writeCertificate(filename, certChain)
}

// writeCertificate writes the given certificate on disk.
func writeCertificate(filename string, certChain []api.Certificate) error {
	buf := new(bytes.Buffer)
	for _, crt := range certChain {
		block := &pem.Block{
			Type:  "CERTIFICATE",
			Bytes: crt.Raw,
		}
		if err := pem.Encode(buf, block); err != nil {
			return errors.Wrap(err, "error encoding certificate")
		}
	}

	if err := os.WriteFile(filename, buf.Bytes(), 0600); err != nil {
		return errors.Wrap(err, "error writing certificate")
	}

	return nil
}

// Kind returns the type for the given identity.
func (i *Identity) Kind() Type {
	switch strings.ToLower(i.Type) {
	case "":
		return Disabled
	case "mtls":
		return MutualTLS
	case "ttls":
		return TunnelTLS
	default:
		return Type(i.Type)
	}
}

// Validate validates the identity object.
func (i *Identity) Validate() error {
	switch i.Kind() {
	case Disabled:
		return nil
	case MutualTLS:
		if i.Certificate == "" {
			return errors.New("identity.crt cannot be empty")
		}
		if i.Key == "" {
			return errors.New("identity.key cannot be empty")
		}
		if err := fileExists(i.Certificate); err != nil {
			return err
		}
		return fileExists(i.Key)
	case TunnelTLS:
		if i.Host == "" {
			return errors.New("tunnel.host cannot be empty")
		}
		if i.Certificate != "" {
			if err := fileExists(i.Certificate); err != nil {
				return err
			}
			if i.Key == "" {
				return errors.New("tunnel.key cannot be empty")
			}
			if err := fileExists(i.Key); err != nil {
				return err
			}
		}
		if i.Root != "" {
			if err := fileExists(i.Root); err != nil {
				return err
			}
		}
		return nil
	default:
		return errors.Errorf("unsupported identity type %s", i.Type)
	}
}

// TLSCertificate returns a tls.Certificate for the identity.
func (i *Identity) TLSCertificate() (tls.Certificate, error) {
	fail := func(err error) (tls.Certificate, error) { return tls.Certificate{}, err }
	switch i.Kind() {
	case Disabled:
		return tls.Certificate{}, nil
	case MutualTLS, TunnelTLS:
		crt, err := tls.LoadX509KeyPair(i.Certificate, i.Key)
		if err != nil {
			return fail(errors.Wrap(err, "error creating identity certificate"))
		}

		// Check if certificate is expired.
		x509Cert, err := x509.ParseCertificate(crt.Certificate[0])
		if err != nil {
			return fail(errors.Wrap(err, "error creating identity certificate"))
		}
		now := time.Now().Truncate(time.Second)
		if now.Add(DefaultLeeway).Before(x509Cert.NotBefore) {
			return fail(errors.New("certificate is not yet valid"))
		}
		if now.After(x509Cert.NotAfter) {
			return fail(errors.New("certificate is already expired"))
		}
		return crt, nil
	default:
		return fail(errors.Errorf("unsupported identity type %s", i.Type))
	}
}

// GetClientCertificateFunc returns a method that can be used as the
// GetClientCertificate property in a tls.Config.
func (i *Identity) GetClientCertificateFunc() func(*tls.CertificateRequestInfo) (*tls.Certificate, error) {
	return func(*tls.CertificateRequestInfo) (*tls.Certificate, error) {
		crt, err := tls.LoadX509KeyPair(i.Certificate, i.Key)
		if err != nil {
			return nil, errors.Wrap(err, "error loading identity certificate")
		}
		return &crt, nil
	}
}

// GetCertPool returns a x509.CertPool if the identity defines a custom root.
func (i *Identity) GetCertPool() (*x509.CertPool, error) {
	if i.Root == "" {
		return nil, nil
	}
	b, err := os.ReadFile(i.Root)
	if err != nil {
		return nil, errors.Wrap(err, "error reading identity root")
	}
	pool := x509.NewCertPool()
	if !pool.AppendCertsFromPEM(b) {
		return nil, errors.Errorf("error pasing identity root: %s does not contain any certificate", i.Root)
	}
	return pool, nil
}

// Renewer is that interface that a renew client must implement.
type Renewer interface {
	GetRootCAs() *x509.CertPool
	Renew(tr http.RoundTripper) (*api.SignResponse, error)
}

// Renew renews the current identity certificate using a client with a renew
// method.
func (i *Identity) Renew(client Renewer) error {
	switch i.Kind() {
	case Disabled:
		return nil
	case MutualTLS, TunnelTLS:
		cert, err := i.TLSCertificate()
		if err != nil {
			return err
		}

		tr := http.DefaultTransport.(*http.Transport).Clone()
		tr.TLSClientConfig = &tls.Config{
			Certificates:             []tls.Certificate{cert},
			RootCAs:                  client.GetRootCAs(),
			PreferServerCipherSuites: true,
		}

		sign, err := client.Renew(tr)
		if err != nil {
			return err
		}

		if sign.CertChainPEM == nil || len(sign.CertChainPEM) == 0 {
			sign.CertChainPEM = []api.Certificate{sign.ServerPEM, sign.CaPEM}
		}

		// Write certificate
		buf := new(bytes.Buffer)
		for _, crt := range sign.CertChainPEM {
			block := &pem.Block{
				Type:  "CERTIFICATE",
				Bytes: crt.Raw,
			}
			if err := pem.Encode(buf, block); err != nil {
				return errors.Wrap(err, "error encoding identity certificate")
			}
		}
<<<<<<< HEAD
		certFilename := filepath.Join(identityDir(), "identity.crt")
		if err := ioutil.WriteFile(certFilename, buf.Bytes(), 0600); err != nil {
=======
		certFilename := filepath.Join(identityDir, "identity.crt")
		if err := os.WriteFile(certFilename, buf.Bytes(), 0600); err != nil {
>>>>>>> 0a53af9e
			return errors.Wrap(err, "error writing identity certificate")
		}

		return nil
	default:
		return errors.Errorf("unsupported identity type %s", i.Type)
	}
}

func fileExists(filename string) error {
	info, err := os.Stat(filename)
	if err != nil {
		return errors.Wrapf(err, "error reading %s", filename)
	}
	if info.IsDir() {
		return errors.Errorf("error reading %s: file is a directory", filename)
	}
	return nil
}<|MERGE_RESOLUTION|>--- conflicted
+++ resolved
@@ -127,11 +127,7 @@
 	}); err != nil {
 		return errors.Wrap(err, "error writing identity json")
 	}
-<<<<<<< HEAD
-	if err := ioutil.WriteFile(IdentityFile(), buf.Bytes(), 0600); err != nil {
-=======
-	if err := os.WriteFile(IdentityFile, buf.Bytes(), 0600); err != nil {
->>>>>>> 0a53af9e
+	if err := os.WriteFile(IdentityFile(), buf.Bytes(), 0600); err != nil {
 		return errors.Wrap(err, "error writing identity certificate")
 	}
 
@@ -323,13 +319,8 @@
 				return errors.Wrap(err, "error encoding identity certificate")
 			}
 		}
-<<<<<<< HEAD
 		certFilename := filepath.Join(identityDir(), "identity.crt")
-		if err := ioutil.WriteFile(certFilename, buf.Bytes(), 0600); err != nil {
-=======
-		certFilename := filepath.Join(identityDir, "identity.crt")
 		if err := os.WriteFile(certFilename, buf.Bytes(), 0600); err != nil {
->>>>>>> 0a53af9e
 			return errors.Wrap(err, "error writing identity certificate")
 		}
 
